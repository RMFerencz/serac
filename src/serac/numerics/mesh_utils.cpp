--- conflicted
+++ resolved
@@ -154,41 +154,27 @@
   return std::make_unique<mfem::ParMesh>(comm, mesh);
 }
 
-<<<<<<< HEAD
-std::unique_ptr<mfem::ParMesh> buildRectangleMesh(int elements_in_x, int elements_in_y, const MPI_Comm comm)
-{
-  mfem::Mesh mesh(elements_in_x, elements_in_y, mfem::Element::QUADRILATERAL, true);
-  return std::make_unique<mfem::ParMesh>(comm, mesh);
-}
-
-std::unique_ptr<mfem::ParMesh> buildCuboidMesh(int elements_in_x, int elements_in_y, int elements_in_z,
-                                               const MPI_Comm comm)
-{
-  mfem::Mesh mesh(elements_in_x, elements_in_y, elements_in_z, mfem::Element::HEXAHEDRON, true);
-  return std::make_unique<mfem::ParMesh>(comm, mesh);
-=======
-std::shared_ptr<mfem::ParMesh> buildRectangleMesh(int elements_in_x, int elements_in_y, double size_x, double size_y,
+std::unique_ptr<mfem::ParMesh> buildRectangleMesh(int elements_in_x, int elements_in_y, double size_x, double size_y,
                                                   const MPI_Comm comm)
 {
   mfem::Mesh mesh(elements_in_x, elements_in_y, mfem::Element::QUADRILATERAL, true, size_x, size_y);
-  return std::make_shared<mfem::ParMesh>(comm, mesh);
-}
-
-std::shared_ptr<mfem::ParMesh> buildRectangleMesh(serac::mesh::GenerateInputOptions& options, const MPI_Comm comm)
+  return std::make_unique<mfem::ParMesh>(comm, mesh);
+}
+
+std::unique_ptr<mfem::ParMesh> buildRectangleMesh(serac::mesh::GenerateInputOptions& options, const MPI_Comm comm)
 {
   return buildRectangleMesh(options.elements[0], options.elements[1], options.overall_size[0], options.overall_size[1],
                             comm);
 }
 
-std::shared_ptr<mfem::ParMesh> buildCuboidMesh(int elements_in_x, int elements_in_y, int elements_in_z, double size_x,
+std::unique_ptr<mfem::ParMesh> buildCuboidMesh(int elements_in_x, int elements_in_y, int elements_in_z, double size_x,
                                                double size_y, double size_z, const MPI_Comm comm)
 {
   mfem::Mesh mesh(elements_in_x, elements_in_y, elements_in_z, mfem::Element::HEXAHEDRON, true, size_x, size_y, size_z);
-  return std::make_shared<mfem::ParMesh>(comm, mesh);
->>>>>>> 03e652e0
-}
-
-std::shared_ptr<mfem::ParMesh> buildCuboidMesh(serac::mesh::GenerateInputOptions& options, const MPI_Comm comm)
+  return std::make_unique<mfem::ParMesh>(comm, mesh);
+}
+
+std::unique_ptr<mfem::ParMesh> buildCuboidMesh(serac::mesh::GenerateInputOptions& options, const MPI_Comm comm)
 {
   return buildCuboidMesh(options.elements[0], options.elements[1], options.elements[2], options.overall_size[0],
                          options.overall_size[1], options.overall_size[2], comm);
