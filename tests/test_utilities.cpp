// Copyright (c) 2019-2020, Lawrence Livermore National Security, LLC and
// other Serac Project Developers. See the top-level LICENSE file for
// details.
//
// SPDX-License-Identifier: (BSD-3-Clause)

#include "test_utilities.hpp"

#include <gtest/gtest.h>

#include "serac/infrastructure/input.hpp"
#include "serac/numerics/mesh_utils.hpp"
<<<<<<< HEAD
#include "serac/physics/solid.hpp"
=======
#include "serac/physics/nonlinear_solid.hpp"
#include "serac/physics/thermal_conduction.hpp"
>>>>>>> 9fb6343c

namespace serac {

namespace test_utils {

<<<<<<< HEAD
void defineSolidInputFileSchema(axom::inlet::Inlet& inlet)
=======
/**
 * @brief Defines elements of a test schema that are not specific to a particular
 * physics module
 * @param[inout] inlet The top-level Inlet object to define the schema on
 * @note This function should be called *after* defining any physics-specific parts of
 * the input file
 */
void defineCommonTestSchema(axom::inlet::Inlet& inlet)
>>>>>>> 9fb6343c
{
  // Simulation time parameters
  inlet.addDouble("dt", "Time step.");
  inlet.addDouble("t_final", "Stopping point");

  inlet.addString("output_type", "Desired output format")
      .validValues({"GLVis", "ParaView", "VisIt", "SidreVisIt"})
      .defaultValue("VisIt");

  // Comparison parameter
  inlet.addDouble("epsilon", "Threshold to be used in the comparison");

  auto& mesh_table = inlet.addTable("main_mesh", "The main mesh for the problem");
  serac::mesh::InputOptions::defineInputFileSchema(mesh_table);

  // Verify input file
  if (!inlet.verify()) {
    SLIC_ERROR("Input file failed to verify.");
  }
}

template <>
void defineTestSchema<NonlinearSolid>(axom::inlet::Inlet& inlet)
{
  // Integration test parameters
  inlet.addDouble("expected_x_l2norm", "Correct L2 norm of the displacement field");
  inlet.addDouble("expected_v_l2norm", "Correct L2 norm of the velocity field");

  // Physics
  auto& solid_solver_table = inlet.addTable("nonlinear_solid", "Finite deformation solid mechanics module");
<<<<<<< HEAD
  // FIXME: Remove once Inlet's "contains" logic improvements are merged
  serac::Solid::InputOptions::defineInputFileSchema(solid_solver_table);
=======
  // This is the "standard" schema for the actual physics module
  serac::NonlinearSolid::InputOptions::defineInputFileSchema(solid_solver_table);
>>>>>>> 9fb6343c

  defineCommonTestSchema(inlet);
}

template <>
void defineTestSchema<ThermalConduction>(axom::inlet::Inlet& inlet)
{
  // Integration test parameters
  inlet.addDouble("expected_t_l2norm", "Correct L2 norm of the temperature field");

  // Physics
  auto& conduction_table = inlet.addTable("thermal_conduction", "Thermal conduction module");
  // This is the "standard" schema for the actual physics module
  serac::ThermalConduction::InputOptions::defineInputFileSchema(conduction_table);

  defineCommonTestSchema(inlet);
}

namespace detail {

// Utility type for use in always-false static assertions
template <typename>
struct AlwaysFalse {
  static constexpr bool value = false;
};

/**
 * @brief Returns the name of the module used by the input file
 */
template <typename PhysicsModule>
std::string moduleName()
{
  static_assert(AlwaysFalse<PhysicsModule>::value, "Test driver is not supported for selected type");
  return {};
}

template <>
std::string moduleName<NonlinearSolid>()
{
  return "nonlinear_solid";
}

template <>
std::string moduleName<ThermalConduction>()
{
  return "thermal_conduction";
}

/**
 * @brief Verifies the solution fields against the input file
 * @param[in] module The module whose fields should be verified
 * @param[in] inlet The Inlet object from which expected solution values will be obtained
 * @param[in] dim The mesh dimension
 */
template <typename PhysicsModule>
void verifyFields(const PhysicsModule&, const axom::inlet::Inlet&, const int)
{
  static_assert(AlwaysFalse<PhysicsModule>::value, "Test driver is not supported for selected type");
}

template <>
void verifyFields(const NonlinearSolid& module, const axom::inlet::Inlet& inlet, const int dim)
{
  mfem::Vector zero(dim);
  zero = 0.0;
  mfem::VectorConstantCoefficient zerovec(zero);

  if (inlet.contains("expected_x_l2norm")) {
    double x_norm = module.displacement().gridFunc().ComputeLpError(2.0, zerovec);
    EXPECT_NEAR(inlet["expected_x_l2norm"], x_norm, inlet["epsilon"]);
  }
  if (inlet.contains("expected_v_l2norm")) {
    double v_norm = module.velocity().gridFunc().ComputeLpError(2.0, zerovec);
    EXPECT_NEAR(inlet["expected_v_l2norm"], v_norm, inlet["epsilon"]);
  }
}

template <>
void verifyFields(const ThermalConduction& module, const axom::inlet::Inlet& inlet, const int)
{
  mfem::ConstantCoefficient zero(0.0);
  if (inlet.contains("expected_t_l2norm")) {
    double t_norm = module.temperature().gridFunc().ComputeLpError(2.0, zero);
    EXPECT_NEAR(inlet["expected_t_l2norm"], t_norm, inlet["epsilon"]);
  }
}
}  // namespace detail

<<<<<<< HEAD
void runSolidTest(const std::string& input_file)
=======
template <typename PhysicsModule>
void runModuleTest(const std::string& input_file, std::shared_ptr<mfem::ParMesh> custom_mesh)
>>>>>>> 9fb6343c
{
  // Create DataStore
  axom::sidre::DataStore datastore;

  // Initialize Inlet and read input file
  auto inlet = serac::input::initialize(datastore, input_file);

<<<<<<< HEAD
  defineSolidInputFileSchema(inlet);
=======
  defineTestSchema<PhysicsModule>(inlet);
>>>>>>> 9fb6343c

  // Build the mesh
  std::shared_ptr<mfem::ParMesh> mesh;
  if (custom_mesh) {
    mesh = custom_mesh;
  } else {
    auto mesh_options   = inlet["main_mesh"].get<serac::mesh::InputOptions>();
    auto full_mesh_path = serac::input::findMeshFilePath(mesh_options.relative_mesh_file_name, input_file);
    mesh = serac::buildMeshFromFile(full_mesh_path, mesh_options.ser_ref_levels, mesh_options.par_ref_levels);
  }

  const std::string module_name = detail::moduleName<PhysicsModule>();

  // Define the solid solver object
<<<<<<< HEAD
  auto  solid_solver_options = inlet["nonlinear_solid"].get<serac::Solid::InputOptions>();
  Solid solid_solver(mesh, solid_solver_options);
=======
  auto          module_options = inlet[module_name].get<typename PhysicsModule::InputOptions>();
  PhysicsModule module(mesh, module_options);
>>>>>>> 9fb6343c

  const bool is_dynamic = inlet[module_name].contains("dynamics");

  // Initialize the output
  const static auto output_names = []() {
    std::unordered_map<std::string, serac::OutputType> result;
    result["GLVis"]      = serac::OutputType::GLVis;
    result["ParaView"]   = serac::OutputType::ParaView;
    result["VisIt"]      = serac::OutputType::VisIt;
    result["SidreVisIt"] = serac::OutputType::SidreVisIt;
    return result;
  }();

  module.initializeOutput(output_names.at(inlet["output_type"]), module_name);

  // Complete the solver setup
  module.completeSetup();
  // Output the initial state
  module.outputState();

  double dt = inlet["dt"];

  // Check if dynamic
  if (is_dynamic) {
    double t       = 0.0;
    double t_final = inlet["t_final"];

    // Perform time-integration
    // (looping over the time iterations, ti, with a time-step dt).
    bool last_step = false;
    for (int ti = 1; !last_step; ti++) {
      double dt_real = std::min(dt, t_final - t);
      t += dt_real;
      last_step = (t >= t_final - 1e-8 * dt);

      module.advanceTimestep(dt_real);
    }
  } else {
    module.advanceTimestep(dt);
  }

  // Output the final state
  module.outputState();

  detail::verifyFields(module, inlet, mesh->Dimension());
}

template void runModuleTest<NonlinearSolid>(const std::string& input_file, std::shared_ptr<mfem::ParMesh> custom_mesh);
template void runModuleTest<ThermalConduction>(const std::string&             input_file,
                                               std::shared_ptr<mfem::ParMesh> custom_mesh);

}  // end namespace test_utils

}  // end namespace serac<|MERGE_RESOLUTION|>--- conflicted
+++ resolved
@@ -10,20 +10,13 @@
 
 #include "serac/infrastructure/input.hpp"
 #include "serac/numerics/mesh_utils.hpp"
-<<<<<<< HEAD
 #include "serac/physics/solid.hpp"
-=======
-#include "serac/physics/nonlinear_solid.hpp"
 #include "serac/physics/thermal_conduction.hpp"
->>>>>>> 9fb6343c
 
 namespace serac {
 
 namespace test_utils {
 
-<<<<<<< HEAD
-void defineSolidInputFileSchema(axom::inlet::Inlet& inlet)
-=======
 /**
  * @brief Defines elements of a test schema that are not specific to a particular
  * physics module
@@ -32,7 +25,6 @@
  * the input file
  */
 void defineCommonTestSchema(axom::inlet::Inlet& inlet)
->>>>>>> 9fb6343c
 {
   // Simulation time parameters
   inlet.addDouble("dt", "Time step.");
@@ -55,21 +47,16 @@
 }
 
 template <>
-void defineTestSchema<NonlinearSolid>(axom::inlet::Inlet& inlet)
+void defineTestSchema<Solid>(axom::inlet::Inlet& inlet)
 {
   // Integration test parameters
   inlet.addDouble("expected_x_l2norm", "Correct L2 norm of the displacement field");
   inlet.addDouble("expected_v_l2norm", "Correct L2 norm of the velocity field");
 
   // Physics
-  auto& solid_solver_table = inlet.addTable("nonlinear_solid", "Finite deformation solid mechanics module");
-<<<<<<< HEAD
-  // FIXME: Remove once Inlet's "contains" logic improvements are merged
+  auto& solid_solver_table = inlet.addTable("solid", "Finite deformation solid mechanics module");
+  // This is the "standard" schema for the actual physics module
   serac::Solid::InputOptions::defineInputFileSchema(solid_solver_table);
-=======
-  // This is the "standard" schema for the actual physics module
-  serac::NonlinearSolid::InputOptions::defineInputFileSchema(solid_solver_table);
->>>>>>> 9fb6343c
 
   defineCommonTestSchema(inlet);
 }
@@ -107,9 +94,9 @@
 }
 
 template <>
-std::string moduleName<NonlinearSolid>()
-{
-  return "nonlinear_solid";
+std::string moduleName<Solid>()
+{
+  return "solid";
 }
 
 template <>
@@ -131,7 +118,7 @@
 }
 
 template <>
-void verifyFields(const NonlinearSolid& module, const axom::inlet::Inlet& inlet, const int dim)
+void verifyFields(const Solid& module, const axom::inlet::Inlet& inlet, const int dim)
 {
   mfem::Vector zero(dim);
   zero = 0.0;
@@ -158,12 +145,8 @@
 }
 }  // namespace detail
 
-<<<<<<< HEAD
-void runSolidTest(const std::string& input_file)
-=======
 template <typename PhysicsModule>
 void runModuleTest(const std::string& input_file, std::shared_ptr<mfem::ParMesh> custom_mesh)
->>>>>>> 9fb6343c
 {
   // Create DataStore
   axom::sidre::DataStore datastore;
@@ -171,11 +154,7 @@
   // Initialize Inlet and read input file
   auto inlet = serac::input::initialize(datastore, input_file);
 
-<<<<<<< HEAD
-  defineSolidInputFileSchema(inlet);
-=======
   defineTestSchema<PhysicsModule>(inlet);
->>>>>>> 9fb6343c
 
   // Build the mesh
   std::shared_ptr<mfem::ParMesh> mesh;
@@ -190,13 +169,8 @@
   const std::string module_name = detail::moduleName<PhysicsModule>();
 
   // Define the solid solver object
-<<<<<<< HEAD
-  auto  solid_solver_options = inlet["nonlinear_solid"].get<serac::Solid::InputOptions>();
-  Solid solid_solver(mesh, solid_solver_options);
-=======
   auto          module_options = inlet[module_name].get<typename PhysicsModule::InputOptions>();
   PhysicsModule module(mesh, module_options);
->>>>>>> 9fb6343c
 
   const bool is_dynamic = inlet[module_name].contains("dynamics");
 
@@ -244,7 +218,7 @@
   detail::verifyFields(module, inlet, mesh->Dimension());
 }
 
-template void runModuleTest<NonlinearSolid>(const std::string& input_file, std::shared_ptr<mfem::ParMesh> custom_mesh);
+template void runModuleTest<Solid>(const std::string& input_file, std::shared_ptr<mfem::ParMesh> custom_mesh);
 template void runModuleTest<ThermalConduction>(const std::string&             input_file,
                                                std::shared_ptr<mfem::ParMesh> custom_mesh);
 
