--- conflicted
+++ resolved
@@ -89,11 +89,7 @@
   // Initialize the true vector
   displacement_->initializeTrueVec();
 
-<<<<<<< HEAD
-  solver_ = AlgebraicSolver(displacement_->comm(), lin_params_);
-=======
-  solver_ = EquationSolver(displacement_->space->GetComm(), lin_params_);
->>>>>>> 6594a3f9
+  solver_ = EquationSolver(displacement_->comm(), lin_params_);
   if (lin_params_.prec == serac::Preconditioner::BoomerAMG) {
     SLIC_WARNING_IF(displacement_->space().GetOrdering() == mfem::Ordering::byVDIM,
                     "Attempting to use BoomerAMG with nodal ordering.");
