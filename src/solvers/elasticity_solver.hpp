// Copyright (c) 2019-2020, Lawrence Livermore National Security, LLC and
// other Serac Project Developers. See the top-level LICENSE file for
// details.
//
// SPDX-License-Identifier: (BSD-3-Clause)

/**
 * @file elasticity_solver.hpp
 *
 * @brief A solver for the steady state solution of a linear elasticity PDE
 */

#ifndef LINEARELASTIC_SOLVER
#define LINEARELASTIC_SOLVER

#include "base_solver.hpp"
#include "mfem.hpp"

namespace serac {

/**
 * @brief A solver for the steady state solution of a linear elasticity PDE
 *
 * This is a generic linear elasticity oeprator of the form
 *
 *    -div(sigma(u)) = f
 *    sigma(u) = lambda div(u) + mu(grad(u) + grad(u)^T
 *
 *  where u is the displacement vector, f is the body force,
 *  and lambda and mu are the lame parameters
 */
class ElasticitySolver : public BaseSolver {
<<<<<<< HEAD
protected:
  std::shared_ptr<serac::FiniteElementState> displacement_;

  /**
   * @brief Stiffness bilinear form
   */
  std::unique_ptr<mfem::ParBilinearForm> K_form_;

  /**
   * @brief Load bilinear form
   */
  std::unique_ptr<mfem::ParLinearForm> l_form_;

  /**
   * @brief Stiffness matrix
   */
  std::unique_ptr<mfem::HypreParMatrix> K_mat_;

  /**
   * @brief Stiffness matrix post essential boundary DOF elimination
   */
  std::unique_ptr<mfem::HypreParMatrix> K_e_mat_;

  /**
   * @brief RHS load vector
   */
  std::unique_ptr<mfem::HypreParVector> rhs_;

  /**
   * @brief Eliminated RHS load vector
   */
  std::unique_ptr<mfem::HypreParVector> bc_rhs_;

  /**
   * @brief Lame mu elasticity parameter
   */
  mfem::Coefficient* mu_ = nullptr;

  /**
   * @brief Lame lambda elasticity parameter
   */
  mfem::Coefficient* lambda_ = nullptr;

  /**
   * @brief Body force coefficient
   */
  mfem::VectorCoefficient* body_force_ = nullptr;

  /**
   * @brief Linear solver parameters
   */
  serac::LinearSolverParameters lin_params_;

  /**
   * @brief Quasi-static solve driver
   */
  void QuasiStaticSolve();

=======
>>>>>>> d7659a10
public:
  /**
   * @brief Construct a new Elasticity Solver object
   *
   * @param[in] order The polynomial order of the solver
   * @param[in] pmesh The parallel MFEM mesh
   */
  ElasticitySolver(const int order, std::shared_ptr<mfem::ParMesh> pmesh);

  /**
   * @brief Set the vector-valued essential displacement boundary conditions
   *
   * @param[in] disp_bdr Set of boundary attributes to enforce the displacement conditions
   * @param[in] disp_bdr_coef Coefficient definining the displacement boundary
   * @param[in] component Component to set (-1 indicates all components)
   */
  void setDisplacementBCs(const std::set<int>& disp_bdr, std::shared_ptr<mfem::VectorCoefficient> disp_bdr_coef,
                          const int component = -1);

  /**
   * @brief Set the vector-valued natural traction boundary conditions
   *
   * @param[in] trac_bdr Set of boundary attributes to enforce the traction condition
   * @param[in] trac_bdr_coef The traction condition coefficient
   * @param[in] component Component to set (-1 indicates all components)
   */
  void setTractionBCs(const std::set<int>& trac_bdr, std::shared_ptr<mfem::VectorCoefficient> trac_bdr_coef,
                      const int component = -1);

  /**
   * @brief Driver for advancing the timestep
   *
   * @param[in/out] dt The timestep to attempt, adaptive methods could return the actual timestep completed
   */
  void advanceTimestep(double& dt) override;

  /**
   * @brief Set the elastic lame parameters
   *
   * @param[in] lambda The Lame lambda coefficient
   * @param[in] mu The Lame mu coefficient
   */
  void setLameParameters(mfem::Coefficient& lambda, mfem::Coefficient& mu);

  /**
   * @brief Set the Vector-valued body force
   *
   * @param[in] force The body force coefficient
   */
  void setBodyForce(mfem::VectorCoefficient& force);

  /**
   * @brief Finish the setup of the solver and allocate and initialize the associated MFEM data structures
   */
  void completeSetup() override;

  /**
   * @brief Set the Linear Solver Parameters
   *
   * @param[in] params The linear solver parameters
   */
  void setLinearSolverParameters(const serac::LinearSolverParameters& params);

  /**
   * @brief The destructor
   */
  virtual ~ElasticitySolver();

protected:
  std::shared_ptr<serac::FiniteElementState> displacement_;

  /**
   * @brief Stiffness bilinear form
   */
  std::unique_ptr<mfem::ParBilinearForm> K_form_;

  /**
   * @brief Load bilinear form
   */
  std::unique_ptr<mfem::ParLinearForm> l_form_;

  /**
   * @brief Stiffness matrix
   */
  std::unique_ptr<mfem::HypreParMatrix> K_mat_;

  /**
   * @brief Stiffness matrix post essential boundary DOF elimination
   */
  std::unique_ptr<mfem::HypreParMatrix> K_e_mat_;

  /**
   * @brief RHS load vector
   */
  std::unique_ptr<mfem::HypreParVector> rhs_;

  /**
   * @brief Eliminated RHS load vector
   */
  std::unique_ptr<mfem::HypreParVector> bc_rhs_;

  /**
   * @brief Linear solver for the stiffness matrix
   */
  std::unique_ptr<mfem::Solver> K_solver_;

  /**
   * @brief Preconditioner for the stiffness matrix
   */
  std::unique_ptr<mfem::Solver> K_prec_;

  /**
   * @brief Lame mu elasticity parameter
   */
  mfem::Coefficient* mu_ = nullptr;

  /**
   * @brief Lame lambda elasticity parameter
   */
  mfem::Coefficient* lambda_ = nullptr;

  /**
   * @brief Body force coefficient
   */
  mfem::VectorCoefficient* body_force_ = nullptr;

  /**
   * @brief Linear solver parameters
   */
  serac::LinearSolverParameters lin_params_;

  /**
   * @brief Quasi-static solve driver
   */
  void QuasiStaticSolve();
};

}  // namespace serac

#endif<|MERGE_RESOLUTION|>--- conflicted
+++ resolved
@@ -30,67 +30,6 @@
  *  and lambda and mu are the lame parameters
  */
 class ElasticitySolver : public BaseSolver {
-<<<<<<< HEAD
-protected:
-  std::shared_ptr<serac::FiniteElementState> displacement_;
-
-  /**
-   * @brief Stiffness bilinear form
-   */
-  std::unique_ptr<mfem::ParBilinearForm> K_form_;
-
-  /**
-   * @brief Load bilinear form
-   */
-  std::unique_ptr<mfem::ParLinearForm> l_form_;
-
-  /**
-   * @brief Stiffness matrix
-   */
-  std::unique_ptr<mfem::HypreParMatrix> K_mat_;
-
-  /**
-   * @brief Stiffness matrix post essential boundary DOF elimination
-   */
-  std::unique_ptr<mfem::HypreParMatrix> K_e_mat_;
-
-  /**
-   * @brief RHS load vector
-   */
-  std::unique_ptr<mfem::HypreParVector> rhs_;
-
-  /**
-   * @brief Eliminated RHS load vector
-   */
-  std::unique_ptr<mfem::HypreParVector> bc_rhs_;
-
-  /**
-   * @brief Lame mu elasticity parameter
-   */
-  mfem::Coefficient* mu_ = nullptr;
-
-  /**
-   * @brief Lame lambda elasticity parameter
-   */
-  mfem::Coefficient* lambda_ = nullptr;
-
-  /**
-   * @brief Body force coefficient
-   */
-  mfem::VectorCoefficient* body_force_ = nullptr;
-
-  /**
-   * @brief Linear solver parameters
-   */
-  serac::LinearSolverParameters lin_params_;
-
-  /**
-   * @brief Quasi-static solve driver
-   */
-  void QuasiStaticSolve();
-
-=======
->>>>>>> d7659a10
 public:
   /**
    * @brief Construct a new Elasticity Solver object
