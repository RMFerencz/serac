--- conflicted
+++ resolved
@@ -13,16 +13,10 @@
 
 constexpr int NUM_FIELDS = 1;
 
-<<<<<<< HEAD
 Elasticity::Elasticity(int order, const LinearSolverOptions& options)
     : BasePhysics(NUM_FIELDS, order),
-      displacement_(StateManager::newState(mesh_, FiniteElementState::Options{.order = order, .name = "displacement"}))
-=======
-Elasticity::Elasticity(int order, std::shared_ptr<mfem::ParMesh> mesh, const LinearSolverOptions& options)
-    : BasePhysics(mesh, NUM_FIELDS, order),
-      displacement_(
-          *mesh, FiniteElementState::Options{.order = order, .vector_dim = mesh->Dimension(), .name = "displacement"})
->>>>>>> 3788fefe
+      displacement_(StateManager::newState(
+          mesh_, FiniteElementState::Options{.order = order, .vector_dim = mesh_.Dimension(), .name = "displacement"}))
 {
   mesh_.EnsureNodes();
   state_.push_back(displacement_);
