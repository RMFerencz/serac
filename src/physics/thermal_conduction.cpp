// Copyright (c) 2019-2020, Lawrence Livermore National Security, LLC and
// other Serac Project Developers. See the top-level LICENSE file for
// details.
//
// SPDX-License-Identifier: (BSD-3-Clause)

#include "physics/thermal_conduction.hpp"

#include "infrastructure/logger.hpp"

namespace serac {

constexpr int NUM_FIELDS = 1;

ThermalConduction::ThermalConduction(int order, std::shared_ptr<mfem::ParMesh> mesh, const SolverParameters& params)
    : BasePhysics(mesh, NUM_FIELDS, order),
      temperature_(*mesh,
                   FiniteElementState::Options{
                       .order = order, .space_dim = 1, .ordering = mfem::Ordering::byNODES, .name = "temperature"}),
      residual_(temperature_.space().TrueVSize())
{
  state_.push_back(temperature_);

  nonlin_solver_ = EquationSolver(mesh->GetComm(), params.T_lin_params, params.T_nonlin_params);
  nonlin_solver_.SetOperator(residual_);

  // Check for dynamic mode
  if (params.dyn_params) {
    setTimestepper(params.dyn_params->timestepper, params.dyn_params->enforcement_method);
  } else {
    setTimestepper(TimestepMethod::QuasiStatic);
  }

  dt_          = 0.0;
  previous_dt_ = -1.0;

  int true_size = temperature_.space().TrueVSize();
  u_.SetSize(true_size);
  previous_.SetSize(true_size);
  previous_ = 0.0;

  zero_.SetSize(true_size);
  zero_ = 0.0;

  U_minus_.SetSize(true_size);
  U_.SetSize(true_size);
  U_plus_.SetSize(true_size);
  dU_dt_.SetSize(true_size);

  // Default to constant value of 1.0 for density and specific heat capacity
  cp_  = std::make_unique<mfem::ConstantCoefficient>(1.0);
  rho_ = std::make_unique<mfem::ConstantCoefficient>(1.0);
}

void ThermalConduction::setTemperature(mfem::Coefficient& temp)
{
  // Project the coefficient onto the grid function
  temp.SetTime(time_);
  temperature_.project(temp);
  gf_initialized_[0] = true;
}

void ThermalConduction::setTemperatureBCs(const std::set<int>&               temp_bdr,
                                          std::shared_ptr<mfem::Coefficient> temp_bdr_coef)
{
  bcs_.addEssential(temp_bdr, temp_bdr_coef, temperature_);
}

void ThermalConduction::setFluxBCs(const std::set<int>& flux_bdr, std::shared_ptr<mfem::Coefficient> flux_bdr_coef)
{
  // Set the natural (integral) boundary condition
  bcs_.addNatural(flux_bdr, flux_bdr_coef, -1);
}

void ThermalConduction::setConductivity(coefficient && kappa)
{
  // Set the conduction coefficient
  kappa_ = std::move(kappa);
}

void ThermalConduction::setSource(coefficient&& source)
{
  // Set the body source integral coefficient
  source_ = std::move(source);
}

void ThermalConduction::setSpecificHeatCapacity(std::unique_ptr<mfem::Coefficient>&& cp)
{
  // Set the specific heat capacity coefficient
  cp_ = std::move(cp);
}

void ThermalConduction::setDensity(std::unique_ptr<mfem::Coefficient>&& rho)
{
  // Set the density coefficient
  rho_ = std::move(rho);
}

void ThermalConduction::completeSetup()
{
  SLIC_ASSERT_MSG(kappa_, "Conductivity not set in ThermalSolver!");

  // Add the domain diffusion integrator to the K form and assemble the matrix
  K_form_ = temperature_.createOnSpace<mfem::ParBilinearForm>();
  K_form_->AddDomainIntegrator(new mfem::DiffusionIntegrator(kappa_));
  K_form_->Assemble(0);  // keep sparsity pattern of M and K the same
  K_form_->Finalize();

  // Add the body source to the RS if specified
  l_form_ = temperature_.createOnSpace<mfem::ParLinearForm>();
  if (source_) {
<<<<<<< HEAD
    l_form_->AddDomainIntegrator(new mfem::DomainLFIntegrator(source_));
=======
    l_form_->AddDomainIntegrator(new mfem::DomainLFIntegrator(*source_));
>>>>>>> bac04a96
    rhs_.reset(l_form_->ParallelAssemble());
  } else {
    rhs_  = temperature_.createOnSpace<mfem::HypreParVector>();
    *rhs_ = 0.0;
  }

  // Build the dof array lookup tables
  temperature_.space().BuildDofToArrays();

  // Project the essential boundary coefficients
  for (auto& bc : bcs_.essentials()) {
    bc.projectBdr(temperature_, time_);
  }

  // Assemble the stiffness matrix
  K_.reset(K_form_->ParallelAssemble());

  // Initialize the eliminated BC RHS vector
  bc_rhs_  = temperature_.createOnSpace<mfem::HypreParVector>();
  *bc_rhs_ = 0.0;

  // Initialize the true vector
  temperature_.initializeTrueVec();

  if (timestepper_ == serac::TimestepMethod::QuasiStatic) {
    residual_ = StdFunctionOperator(
        temperature_.space().TrueVSize(),

        [this](const mfem::Vector& u, mfem::Vector& r) {
          r = (*K_) * u;
          r.SetSubVector(bcs_.allEssentialDofs(), 0.0);
        },

        [this](const mfem::Vector & /*du_dt*/) -> mfem::Operator& {
          if (J_ == nullptr) {
            J_.reset(K_form_->ParallelAssemble());
            bcs_.eliminateAllEssentialDofsFromMatrix(*J_);
          }
          return *J_;
        });

  } else {
    // If dynamic, assemble the mass matrix
    M_form_ = temperature_.createOnSpace<mfem::ParBilinearForm>();

    // Define the mass matrix coefficient as a product of the density and specific heat capacity
    mass_coef_ = std::make_unique<mfem::ProductCoefficient>(*rho_, *cp_);

    M_form_->AddDomainIntegrator(new mfem::MassIntegrator(*mass_coef_));
    M_form_->Assemble(0);  // keep sparsity pattern of M and K the same
    M_form_->Finalize();

    M_.reset(M_form_->ParallelAssemble());

    residual_ = StdFunctionOperator(
        temperature_.space().TrueVSize(),
        [this](const mfem::Vector& du_dt, mfem::Vector& r) {
          r = (*M_) * du_dt + (*K_) * (u_ + dt_ * du_dt);
          r.SetSubVector(bcs_.allEssentialDofs(), 0.0);
        },

        [this](const mfem::Vector & /*du_dt*/) -> mfem::Operator& {
          if (dt_ != previous_dt_) {
            J_.reset(mfem::Add(1.0, *M_, dt_, *K_));
            bcs_.eliminateAllEssentialDofsFromMatrix(*J_);
          }
          return *J_;
        });

    ode_ = FirstOrderODE(temperature_.trueVec().Size(), [this](const double t, const double dt, const mfem::Vector& u,
                                                               mfem::Vector& du_dt) {
      // this is intended to be temporary
      // Ideally, epsilon should be "small" relative to the characteristic
      // time of the ODE, but we can't ensure that at present (we don't have
      // a critical timestep estimate)
      constexpr double epsilon = 0.0001;

      // assign these values to variables with greater scope,
      // so that the residual operator can see them
      dt_ = dt;
      u_  = u;

      // TODO: take care of this last part of the ODE definition
      //       automatically by wrapping mfem's ODE solvers
      //
      // evaluate the constraint functions at a 3-point
      // stencil of times centered on the time of interest
      // in order to compute finite-difference approximations
      // to the time derivatives that appear in the residual
      U_minus_ = 0.0;
      U_       = 0.0;
      U_plus_  = 0.0;
      for (const auto& bc : bcs_.essentials()) {
        bc.projectBdrToDofs(U_minus_, t - epsilon);
        bc.projectBdrToDofs(U_, t);
        bc.projectBdrToDofs(U_plus_, t + epsilon);
      }

      bool implicit = (dt != 0.0);
      if (implicit) {
        if (enforcement_method_ == DirichletEnforcementMethod::DirectControl) {
          dU_dt_ = (U_ - u) / dt;
          U_     = u;
        }

        if (enforcement_method_ == DirichletEnforcementMethod::RateControl) {
          dU_dt_ = (U_plus_ - U_minus_) / (2.0 * epsilon);
          U_     = u;
        }

        if (enforcement_method_ == DirichletEnforcementMethod::FullControl) {
          dU_dt_ = (U_plus_ - U_minus_) / (2.0 * epsilon);
          U_     = U_ - dt * dU_dt_;
        }
      } else {
        dU_dt_ = (U_plus_ - U_minus_) / (2.0 * epsilon);
      }

      auto constrained_dofs = bcs_.allEssentialDofs();
      u_.SetSubVector(constrained_dofs, 0.0);
      U_.SetSubVectorComplement(constrained_dofs, 0.0);
      u_ += U_;

      du_dt = previous_;
      du_dt.SetSubVector(constrained_dofs, 0.0);
      dU_dt_.SetSubVectorComplement(constrained_dofs, 0.0);
      du_dt += dU_dt_;

      nonlin_solver_.Mult(zero_, du_dt);
      SLIC_WARNING_IF(!nonlin_solver_.nonlinearSolver().GetConverged(), "Newton Solver did not converge.");

      previous_    = du_dt;
      previous_dt_ = dt;
    });

    ode_solver_->Init(ode_);
  }
}

void ThermalConduction::advanceTimestep(double& dt)
{
  temperature_.initializeTrueVec();

  if (timestepper_ == serac::TimestepMethod::QuasiStatic) {
    nonlin_solver_.Mult(zero_, temperature_.trueVec());
  } else {
    SLIC_ASSERT_MSG(gf_initialized_[0], "Thermal state not initialized!");

    // Step the time integrator
    ode_solver_->Step(temperature_.trueVec(), time_, dt);
  }

  temperature_.distributeSharedDofs();
  cycle_ += 1;
}

}  // namespace serac<|MERGE_RESOLUTION|>--- conflicted
+++ resolved
@@ -72,13 +72,13 @@
   bcs_.addNatural(flux_bdr, flux_bdr_coef, -1);
 }
 
-void ThermalConduction::setConductivity(coefficient && kappa)
+void ThermalConduction::setConductivity(CoefficientWrapper && kappa)
 {
   // Set the conduction coefficient
   kappa_ = std::move(kappa);
 }
 
-void ThermalConduction::setSource(coefficient&& source)
+void ThermalConduction::setSource(CoefficientWrapper&& source)
 {
   // Set the body source integral coefficient
   source_ = std::move(source);
@@ -109,11 +109,7 @@
   // Add the body source to the RS if specified
   l_form_ = temperature_.createOnSpace<mfem::ParLinearForm>();
   if (source_) {
-<<<<<<< HEAD
     l_form_->AddDomainIntegrator(new mfem::DomainLFIntegrator(source_));
-=======
-    l_form_->AddDomainIntegrator(new mfem::DomainLFIntegrator(*source_));
->>>>>>> bac04a96
     rhs_.reset(l_form_->ParallelAssemble());
   } else {
     rhs_  = temperature_.createOnSpace<mfem::HypreParVector>();
@@ -160,9 +156,9 @@
     M_form_ = temperature_.createOnSpace<mfem::ParBilinearForm>();
 
     // Define the mass matrix coefficient as a product of the density and specific heat capacity
-    mass_coef_ = std::make_unique<mfem::ProductCoefficient>(*rho_, *cp_);
-
-    M_form_->AddDomainIntegrator(new mfem::MassIntegrator(*mass_coef_));
+    //mass_coef_ = std::make_unique<mfem::ProductCoefficient>(*rho_, *cp_);
+
+    M_form_->AddDomainIntegrator(new mfem::MassIntegrator(mfem::ProductCoefficient(rho_, cp_)));
     M_form_->Assemble(0);  // keep sparsity pattern of M and K the same
     M_form_->Finalize();
 
