--- conflicted
+++ resolved
@@ -157,25 +157,19 @@
   defineTestSchema<PhysicsModule>(inlet);
 
   // Build the mesh
-<<<<<<< HEAD
-  auto                           mesh_options = inlet["main_mesh"].get<serac::mesh::InputOptions>();
-  std::shared_ptr<mfem::ParMesh> mesh;
-  if (const auto file_options = std::get_if<serac::mesh::FileInputOptions>(&mesh_options.extra_options)) {
-    auto full_mesh_path = serac::input::findMeshFilePath(file_options->relative_mesh_file_name, input_file);
-    mesh = serac::buildMeshFromFile(full_mesh_path, mesh_options.ser_ref_levels, mesh_options.par_ref_levels);
-  }
-=======
   std::shared_ptr<mfem::ParMesh> mesh;
   if (custom_mesh) {
     mesh = custom_mesh;
   } else {
-    auto mesh_options   = inlet["main_mesh"].get<serac::mesh::InputOptions>();
-    auto full_mesh_path = serac::input::findMeshFilePath(mesh_options.relative_mesh_file_name, input_file);
-    mesh = serac::buildMeshFromFile(full_mesh_path, mesh_options.ser_ref_levels, mesh_options.par_ref_levels);
+    auto                           mesh_options = inlet["main_mesh"].get<serac::mesh::InputOptions>();
+    std::shared_ptr<mfem::ParMesh> mesh;
+    if (const auto file_options = std::get_if<serac::mesh::FileInputOptions>(&mesh_options.extra_options)) {
+      auto full_mesh_path = serac::input::findMeshFilePath(file_options->relative_mesh_file_name, input_file);
+      mesh = serac::buildMeshFromFile(full_mesh_path, mesh_options.ser_ref_levels, mesh_options.par_ref_levels);
+    }
   }
 
   const std::string module_name = detail::moduleName<PhysicsModule>();
->>>>>>> 94b04ee6
 
   // Define the solid solver object
   auto          module_options = inlet[module_name].get<typename PhysicsModule::InputOptions>();
