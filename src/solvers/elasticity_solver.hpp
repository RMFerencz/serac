// Copyright (c) 2019-2020, Lawrence Livermore National Security, LLC and
// other Serac Project Developers. See the top-level LICENSE file for
// details.
//
// SPDX-License-Identifier: (BSD-3-Clause)

#ifndef LINEARELASTIC_SOLVER
#define LINEARELASTIC_SOLVER

#include "base_solver.hpp"
#include "mfem.hpp"

namespace serac {

/** This is a generic linear elasticity oeprator of the form
 *
 *    -div(sigma(u)) = f
 *    sigma(u) = lambda div(u) + mu(grad(u) + grad(u)^T
 *
 *  where u is the displacement vector, f is the body force,
 *  and lambda and mu are the lame parameters */
class ElasticitySolver : public BaseSolver {
 protected:
  std::shared_ptr<serac::FiniteElementState> displacement_;

  /// Stiffness bilinear form
<<<<<<< HEAD
  std::unique_ptr<mfem::ParBilinearForm> m_K_form;

  /// Load bilinear form
  std::unique_ptr<mfem::ParLinearForm> m_l_form;

  /// Stiffness matrix
  std::unique_ptr<mfem::HypreParMatrix> m_K_mat;

  /// Eliminated stiffness matrix
  std::unique_ptr<mfem::HypreParMatrix> m_K_e_mat;

  /// RHS vector
  std::unique_ptr<mfem::HypreParVector> m_rhs;

  /// Eliminated RHS vector
  std::unique_ptr<mfem::HypreParVector> m_bc_rhs;

  /// Solver for the stiffness matrix
  std::unique_ptr<mfem::Solver> m_K_solver;

  /// Preconditioner for the stiffness
  std::unique_ptr<mfem::Solver> m_K_prec;
=======
  mfem::ParBilinearForm* K_form_;

  /// Load bilinear form
  mfem::ParLinearForm* l_form_;

  /// Stiffness matrix
  mfem::HypreParMatrix* K_mat_;

  /// Eliminated stiffness matrix
  mfem::HypreParMatrix* K_e_mat_;

  /// RHS vector
  mfem::HypreParVector* rhs_;

  /// Eliminated RHS vector
  mfem::HypreParVector* bc_rhs_;

  /// Solver for the stiffness matrix
  mfem::Solver* K_solver_;

  /// Preconditioner for the stiffness
  mfem::Solver* K_prec_;
>>>>>>> ea4c3b19

  /// Lame mu parameter coefficient
  mfem::Coefficient* mu_;

  /// Lame lambda parameter coefficient
  mfem::Coefficient* lambda_;

  /// Body source coefficient
<<<<<<< HEAD
  const mfem::VectorCoefficient *m_body_force;
=======
  mfem::VectorCoefficient* body_force_;
>>>>>>> ea4c3b19

  /// Linear solver parameters
  serac::LinearSolverParameters lin_params_;

  /// Driver for a quasi-static solve
  void QuasiStaticSolve();

 public:
  /// Constructor using order and mesh
  ElasticitySolver(const int order, std::shared_ptr<mfem::ParMesh> pmesh);

  /// Set the vector-valued essential displacement boundary conditions
<<<<<<< HEAD
  void SetDisplacementBCs(const std::set<int> &disp_bdr, std::shared_ptr<mfem::VectorCoefficient> disp_bdr_coef,
                          int component = -1);

  /// Set the vector-valued natural traction boundary conditions
  void SetTractionBCs(const std::set<int> &trac_bdr, std::shared_ptr<mfem::VectorCoefficient> trac_bdr_coef,
                      const int component = -1);

  /// Driver for advancing the timestep
  void AdvanceTimestep(double &dt) override;
=======
  void setDisplacementBCs(std::set<int>& disp_bdr, std::shared_ptr<mfem::VectorCoefficient> disp_bdr_coef,
                          int component = -1);

  /// Set the vector-valued natural traction boundary conditions
  void setTractionBCs(std::set<int>& trac_bdr, std::shared_ptr<mfem::VectorCoefficient> trac_bdr_coef,
                      int component = -1);

  /// Driver for advancing the timestep
  void advanceTimestep(double& dt);
>>>>>>> ea4c3b19

  /// Set the elastic lame parameters
  void setLameParameters(mfem::Coefficient& lambda, mfem::Coefficient& mu);

  /// Set the vector-valued body force coefficient
<<<<<<< HEAD
  void SetBodyForce(const mfem::VectorCoefficient &force);

  /// Finish the setup and allocate the associate data structures
  void CompleteSetup() override;
=======
  void setBodyForce(mfem::VectorCoefficient& force);

  /// Finish the setup and allocate the associate data structures
  void completeSetup();
>>>>>>> ea4c3b19

  /// Set the linear solver parameters object
  void setLinearSolverParameters(const serac::LinearSolverParameters& params);

  /// The destructor
  virtual ~ElasticitySolver();
};

}  // namespace serac

#endif<|MERGE_RESOLUTION|>--- conflicted
+++ resolved
@@ -24,53 +24,28 @@
   std::shared_ptr<serac::FiniteElementState> displacement_;
 
   /// Stiffness bilinear form
-<<<<<<< HEAD
-  std::unique_ptr<mfem::ParBilinearForm> m_K_form;
+  std::unique_ptr<mfem::ParBilinearForm> K_form_;
 
   /// Load bilinear form
-  std::unique_ptr<mfem::ParLinearForm> m_l_form;
+  std::unique_ptr<mfem::ParLinearForm> l_form_;
 
   /// Stiffness matrix
-  std::unique_ptr<mfem::HypreParMatrix> m_K_mat;
+  std::unique_ptr<mfem::HypreParMatrix> K_mat_;
 
   /// Eliminated stiffness matrix
-  std::unique_ptr<mfem::HypreParMatrix> m_K_e_mat;
+  std::unique_ptr<mfem::HypreParMatrix> K_e_mat_;
 
   /// RHS vector
-  std::unique_ptr<mfem::HypreParVector> m_rhs;
+  std::unique_ptr<mfem::HypreParVector> rhs_;
 
   /// Eliminated RHS vector
-  std::unique_ptr<mfem::HypreParVector> m_bc_rhs;
+  std::unique_ptr<mfem::HypreParVector> bc_rhs_;
 
   /// Solver for the stiffness matrix
-  std::unique_ptr<mfem::Solver> m_K_solver;
+  std::unique_ptr<mfem::Solver> K_solver_;
 
   /// Preconditioner for the stiffness
-  std::unique_ptr<mfem::Solver> m_K_prec;
-=======
-  mfem::ParBilinearForm* K_form_;
-
-  /// Load bilinear form
-  mfem::ParLinearForm* l_form_;
-
-  /// Stiffness matrix
-  mfem::HypreParMatrix* K_mat_;
-
-  /// Eliminated stiffness matrix
-  mfem::HypreParMatrix* K_e_mat_;
-
-  /// RHS vector
-  mfem::HypreParVector* rhs_;
-
-  /// Eliminated RHS vector
-  mfem::HypreParVector* bc_rhs_;
-
-  /// Solver for the stiffness matrix
-  mfem::Solver* K_solver_;
-
-  /// Preconditioner for the stiffness
-  mfem::Solver* K_prec_;
->>>>>>> ea4c3b19
+  std::unique_ptr<mfem::Solver> K_prec_;
 
   /// Lame mu parameter coefficient
   mfem::Coefficient* mu_;
@@ -79,11 +54,7 @@
   mfem::Coefficient* lambda_;
 
   /// Body source coefficient
-<<<<<<< HEAD
-  const mfem::VectorCoefficient *m_body_force;
-=======
-  mfem::VectorCoefficient* body_force_;
->>>>>>> ea4c3b19
+  const mfem::VectorCoefficient* body_force_;
 
   /// Linear solver parameters
   serac::LinearSolverParameters lin_params_;
@@ -96,43 +67,24 @@
   ElasticitySolver(const int order, std::shared_ptr<mfem::ParMesh> pmesh);
 
   /// Set the vector-valued essential displacement boundary conditions
-<<<<<<< HEAD
-  void SetDisplacementBCs(const std::set<int> &disp_bdr, std::shared_ptr<mfem::VectorCoefficient> disp_bdr_coef,
-                          int component = -1);
+  void setDisplacementBCs(const std::set<int>& disp_bdr, std::shared_ptr<mfem::VectorCoefficient> disp_bdr_coef,
+                          const int component = -1);
 
   /// Set the vector-valued natural traction boundary conditions
-  void SetTractionBCs(const std::set<int> &trac_bdr, std::shared_ptr<mfem::VectorCoefficient> trac_bdr_coef,
+  void setTractionBCs(const std::set<int>& trac_bdr, std::shared_ptr<mfem::VectorCoefficient> trac_bdr_coef,
                       const int component = -1);
 
   /// Driver for advancing the timestep
-  void AdvanceTimestep(double &dt) override;
-=======
-  void setDisplacementBCs(std::set<int>& disp_bdr, std::shared_ptr<mfem::VectorCoefficient> disp_bdr_coef,
-                          int component = -1);
-
-  /// Set the vector-valued natural traction boundary conditions
-  void setTractionBCs(std::set<int>& trac_bdr, std::shared_ptr<mfem::VectorCoefficient> trac_bdr_coef,
-                      int component = -1);
-
-  /// Driver for advancing the timestep
   void advanceTimestep(double& dt);
->>>>>>> ea4c3b19
 
   /// Set the elastic lame parameters
   void setLameParameters(mfem::Coefficient& lambda, mfem::Coefficient& mu);
 
   /// Set the vector-valued body force coefficient
-<<<<<<< HEAD
-  void SetBodyForce(const mfem::VectorCoefficient &force);
+  void setBodyForce(const mfem::VectorCoefficient& force);
 
   /// Finish the setup and allocate the associate data structures
-  void CompleteSetup() override;
-=======
-  void setBodyForce(mfem::VectorCoefficient& force);
-
-  /// Finish the setup and allocate the associate data structures
-  void completeSetup();
->>>>>>> ea4c3b19
+  void completeSetup() override;
 
   /// Set the linear solver parameters object
   void setLinearSolverParameters(const serac::LinearSolverParameters& params);
