--- conflicted
+++ resolved
@@ -42,15 +42,10 @@
     - EXEC_PREFIX="srun ${SLURM_ACCOUNT} ${ASSIGN_ID}"
    #BUILD + TEST
     - RESOURCES="-t 10 -N 1"
-<<<<<<< HEAD
-    - echo -e "Build and test ${CI_PROJECT_NAME}"
-    - ${EXEC_PREFIX} ${RESOURCES} scripts/llnl/build_src.py --host-config ${HOST_CONFIG}
-=======
     - echo -e "section_start:$(date +%s):build_and_test\r\e[0K
       Build and test ${CI_PROJECT_NAME}"
     - ${EXEC_PREFIX} ${RESOURCES} scripts/llnl/build_src.py --host-config ${HOST_CONFIG}
     - echo -e "section_end:$(date +%s):build_and_test\r\e[0K"
->>>>>>> e0665e26
 
 .srun_build_with_deps_script:
   script:
@@ -64,16 +59,11 @@
     - echo -e "section_end:$(date +%s):dependencies\r\e[0K"
     #BUILD + TEST
     - RESOURCES="-t 10 -N 1"
-<<<<<<< HEAD
-    - echo -e "Build and test ${CI_PROJECT_NAME}"
-    - ${EXEC_PREFIX} ${RESOURCES} scripts/llnl/build_src.py
-=======
     - echo -e "section_start:$(date +%s):build_and_test\r\e[0K
       Build and test ${CI_PROJECT_NAME}"
     # Autodetects hostconfig created by build_tpls
     - ${EXEC_PREFIX} ${RESOURCES} scripts/llnl/build_src.py
     - echo -e "section_end:$(date +%s):build_and_test\r\e[0K"
->>>>>>> e0665e26
 
 .srun_build_devtools_script:
   script:
@@ -89,15 +79,10 @@
 .build_blueos_3_ppc64le_ib_p9_script:
   script:
     #BUILD + TEST
-<<<<<<< HEAD
-    - echo -e "Build and test ${CI_PROJECT_NAME}"
-    - lalloc 1 -W 10 ${LSF_ACCOUNT} scripts/llnl/build_src.py --host-config ${HOST_CONFIG}
-=======
     - echo -e "section_start:$(date +%s):build_and_test\r\e[0K
       Build and test ${CI_PROJECT_NAME}"
     - lalloc 1 -W 10 ${LSF_ACCOUNT} scripts/llnl/build_src.py --host-config ${HOST_CONFIG}
     - echo -e "section_end:$(date +%s):build_and_test\r\e[0K"
->>>>>>> e0665e26
 
 .build_with_deps_blueos_3_ppc64le_ib_p9_script:
   script:
@@ -108,16 +93,11 @@
     - lalloc 1 -W 20 ${LSF_ACCOUNT} scripts/llnl/build_tpls.py --spec="${SPEC} ${EXTRA_SPEC}" --directory=${CI_PROJECT_NAME}
     - echo -e "section_end:$(date +%s):dependencies\r\e[0K"
     #BUILD + TEST
-<<<<<<< HEAD
-    - echo -e "Build and test ${CI_PROJECT_NAME}"
-    - lalloc 1 -W 10 ${LSF_ACCOUNT} scripts/llnl/build_src.py --host-config ${HOST_CONFIG}
-=======
     - echo -e "section_start:$(date +%s):build_and_test\r\e[0K
       Build and test ${CI_PROJECT_NAME}"
     - lalloc 1 -W 10 ${LSF_ACCOUNT} scripts/llnl/build_src.py --host-config ${HOST_CONFIG}
     - echo -e "section_end:$(date +%s):build_and_test\r\e[0K"
 
->>>>>>> e0665e26
 # This is where jobs are included
 include:
   - local: .gitlab/build_quartz.yml
