// Copyright (c) 2019-2020, Lawrence Livermore National Security, LLC and
// other Serac Project Developers. See the top-level LICENSE file for
// details.
//
// SPDX-License-Identifier: (BSD-3-Clause)

/**
 * @file base_solver.hpp
 *
 * @brief The base interface class for a generic PDE solver
 */

#ifndef BASE_SOLVER
#define BASE_SOLVER

#include <map>
#include <memory>

#include "common/common.hpp"
#include "mfem.hpp"
#include "solvers/algebraic_solver.hpp"

namespace serac {

/**
 * @brief This is the abstract base class for a generic forward solver
 */
class BaseSolver {
<<<<<<< HEAD
protected:
  /**
   * @brief The MPI communicator
   */
  MPI_Comm comm_;

  /**
   * @brief List of finite element data structures
   */
  std::vector<std::shared_ptr<serac::FiniteElementState> > state_;

  /**
   * @brief Block vector storage of the true state
   */
  std::unique_ptr<mfem::BlockVector> block_;

  /**
   * @brief Essential BC markers
   */
  std::vector<serac::BoundaryCondition> ess_bdr_;

  /**
   * @brief Natural BC markers
   */
  std::vector<serac::BoundaryCondition> nat_bdr_;

  /**
   * @brief Type of state variable output
   */
  serac::OutputType output_type_;

  /**
   *@brief Time integration method
   */
  serac::TimestepMethod timestepper_;

  /**
   * @brief MFEM ode solver object
   */
  std::unique_ptr<mfem::ODESolver> ode_solver_;

  /**
   * @brief Root output name
   */
  std::string root_name_;

  /**
   * @brief Current time
   */
  double time_;

  /**
   * @brief Current cycle
   */
  int cycle_;

  /**
   * @brief MPI rank
   */
  int mpi_rank_;

  /**
   * @brief MPI size
   */
  int mpi_size_;

  /**
   * @brief Order of basis functions
   */
  int order_;

  /**
   * @brief VisIt data collection pointer
   */
  std::unique_ptr<mfem::VisItDataCollection> visit_dc_;

  /**
   * @brief State variable initialization indicator
   */
  std::vector<bool> gf_initialized_;

  /**
   * @brief System solver instance
   */
  AlgebraicSolver solver_;

=======
>>>>>>> d7659a10
public:
  /**
   * @brief Empty constructor
   *
   * @param[in] comm MPI communicator
   */
  BaseSolver(MPI_Comm comm);

  /**
   * @brief Constructor that creates n entries in state_ of order p
   *
   * @param[in] comm MPI communicator
   * @param[in] n Number of state variables
   * @param[in] p Order of the solver
   */
  BaseSolver(MPI_Comm comm, int n, int p);

  /**
   * @brief Set the essential boundary conditions from a list of boundary markers and a coefficient
   *
   * @param[in] ess_bdr The set of essential BC attributes
   * @param[in] ess_bdr_coef The essential BC value coefficient
   * @param[in] fes The finite element state for the state
   * @param[in] component The component to set (-1 implies all components are set)
   */
  virtual void setEssentialBCs(const std::set<int>& ess_bdr, serac::BoundaryCondition::Coef ess_bdr_coef,
                               FiniteElementState& state, const int component = -1);

  /**
   * @brief Set a list of true degrees of freedom from a coefficient
   *
   * @param[in] true_dofs The true degrees of freedom to set with a Dirichlet condition
   * @param[in] ess_bdr_coef The coefficient that evaluates to the Dirichlet condition
   * @param[in] component The component to set (-1 implies all components are set)
   */
  virtual void setTrueDofs(const mfem::Array<int>& true_dofs, serac::BoundaryCondition::Coef ess_bdr_coef,
                           const int component = -1);

  /**
   * @brief Set the natural boundary conditions from a list of boundary markers and a coefficient
   *
   * @param[in] nat_bdr The set of mesh attributes denoting a natural boundary
   * @param[in] nat_bdr_coef The coefficient defining the natural boundary function
   * @param[in] component The component to set (-1 implies all components are set)
   */
  virtual void setNaturalBCs(const std::set<int>& nat_bdr, serac::BoundaryCondition::Coef nat_bdr_coef,
                             const int component = -1);
  /**
   * @brief Set the state variables from a vector of coefficients
   *
   * @param[in] state_coef A vector of coefficients to project on the state grid functions
   */
  virtual void setState(const std::vector<serac::BoundaryCondition::Coef>& state_coef);

  /**
   * @brief Set the state variables from an existing grid function
   *
   * @param[in] state A vector of finite element states to initialze the solver
   */
  virtual void setState(const std::vector<std::shared_ptr<serac::FiniteElementState> >& state);

  /**
   * @brief Get the list of state variable grid functions
   *
   * @return the current vector of finite element states
   */
  virtual std::vector<std::shared_ptr<serac::FiniteElementState> > getState() const;

  /**
   * @brief Set the time integration method
   *
   * @param[in] timestepper The timestepping method for the solver
   */
  virtual void setTimestepper(const serac::TimestepMethod timestepper);

  /**
   * @brief Set the current time
   *
   * @param[in] time The time
   */
  virtual void setTime(const double time);

  /**
   * @brief Get the current time
   *
   * @return The current time
   */
  virtual double time() const;

  /**
   * @brief Get the current cycle
   *
   * @return The current cycle
   */
  virtual int cycle() const;

  /**
   * @brief Complete the setup and allocate the necessary data structures
   *
   * This finializes the underlying MFEM data structures in a solver and
   * enables it to be run through a timestepping loop
   */
  virtual void completeSetup() = 0;

  /**
   * @brief Advance the state variables according to the chosen time integrator
   *
   * @param[in/out]
   */
  virtual void advanceTimestep(double& dt) = 0;

  /**
   * @brief Initialize the state variable output
   *
   * @param[in] output_type The type of output files to produce
   * @param[in] root_name The root name of the output files
   */
  virtual void initializeOutput(const serac::OutputType output_type, const std::string& root_name);

  /**
   * @brief Output the current state of the PDE fields
   *
   */
  virtual void outputState() const;

  /**
   * @brief Destroy the Base Solver object
   */
  virtual ~BaseSolver() = default;

protected:
  /**
   * @brief The MPI communicator
   */
  MPI_Comm comm_;

  /**
   * @brief List of finite element data structures
   */
  std::vector<std::shared_ptr<serac::FiniteElementState> > state_;

  /**
   * @brief Block vector storage of the true state
   */
  std::unique_ptr<mfem::BlockVector> block_;

  /**
   * @brief Essential BC markers
   */
  std::vector<serac::BoundaryCondition> ess_bdr_;

  /**
   * @brief Natural BC markers
   */
  std::vector<serac::BoundaryCondition> nat_bdr_;

  /**
   * @brief Type of state variable output
   */
  serac::OutputType output_type_;

  /**
   *@brief Time integration method
   */
  serac::TimestepMethod timestepper_;

  /**
   * @brief MFEM ode solver object
   */
  std::unique_ptr<mfem::ODESolver> ode_solver_;

  /**
   * @brief Root output name
   */
  std::string root_name_;

  /**
   * @brief Current time
   */
  double time_;

  /**
   * @brief Current cycle
   */
  int cycle_;

  /**
   * @brief MPI rank
   */
  int mpi_rank_;

  /**
   * @brief MPI size
   */
  int mpi_size_;

  /**
   * @brief Order of basis functions
   */
  int order_;

  /**
   * @brief VisIt data collection pointer
   */
  std::unique_ptr<mfem::VisItDataCollection> visit_dc_;

  /**
   * @brief State variable initialization indicator
   */
  std::vector<bool> gf_initialized_;
};

}  // namespace serac

#endif<|MERGE_RESOLUTION|>--- conflicted
+++ resolved
@@ -26,95 +26,6 @@
  * @brief This is the abstract base class for a generic forward solver
  */
 class BaseSolver {
-<<<<<<< HEAD
-protected:
-  /**
-   * @brief The MPI communicator
-   */
-  MPI_Comm comm_;
-
-  /**
-   * @brief List of finite element data structures
-   */
-  std::vector<std::shared_ptr<serac::FiniteElementState> > state_;
-
-  /**
-   * @brief Block vector storage of the true state
-   */
-  std::unique_ptr<mfem::BlockVector> block_;
-
-  /**
-   * @brief Essential BC markers
-   */
-  std::vector<serac::BoundaryCondition> ess_bdr_;
-
-  /**
-   * @brief Natural BC markers
-   */
-  std::vector<serac::BoundaryCondition> nat_bdr_;
-
-  /**
-   * @brief Type of state variable output
-   */
-  serac::OutputType output_type_;
-
-  /**
-   *@brief Time integration method
-   */
-  serac::TimestepMethod timestepper_;
-
-  /**
-   * @brief MFEM ode solver object
-   */
-  std::unique_ptr<mfem::ODESolver> ode_solver_;
-
-  /**
-   * @brief Root output name
-   */
-  std::string root_name_;
-
-  /**
-   * @brief Current time
-   */
-  double time_;
-
-  /**
-   * @brief Current cycle
-   */
-  int cycle_;
-
-  /**
-   * @brief MPI rank
-   */
-  int mpi_rank_;
-
-  /**
-   * @brief MPI size
-   */
-  int mpi_size_;
-
-  /**
-   * @brief Order of basis functions
-   */
-  int order_;
-
-  /**
-   * @brief VisIt data collection pointer
-   */
-  std::unique_ptr<mfem::VisItDataCollection> visit_dc_;
-
-  /**
-   * @brief State variable initialization indicator
-   */
-  std::vector<bool> gf_initialized_;
-
-  /**
-   * @brief System solver instance
-   */
-  AlgebraicSolver solver_;
-
-=======
->>>>>>> d7659a10
 public:
   /**
    * @brief Empty constructor
@@ -325,6 +236,11 @@
    * @brief State variable initialization indicator
    */
   std::vector<bool> gf_initialized_;
+
+  /**
+   * @brief System solver instance
+   */
+  AlgebraicSolver solver_;
 };
 
 }  // namespace serac
