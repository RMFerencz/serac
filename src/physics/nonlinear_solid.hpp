// Copyright (c) 2019, Lawrence Livermore National Security, LLC and
// other Serac Project Developers. See the top-level LICENSE file for
// details.
//
// SPDX-License-Identifier: (BSD-3-Clause)

/**
 * @file nonlinear_solid_solver.hpp
 *
 * @brief The solver object for finite deformation hyperelasticity
 */

#ifndef NONLIN_SOLID
#define NONLIN_SOLID

#include "infrastructure/input.hpp"
#include "mfem.hpp"
#include "physics/base_physics.hpp"
<<<<<<< HEAD
#include "physics/operators/nonlinear_solid_operators.hpp"
#include "coefficients/coefficient.hpp"
=======
#include "physics/operators/odes.hpp"
#include "physics/operators/stdfunction_operator.hpp"
>>>>>>> bac04a96

namespace serac {

/**
 * @brief The nonlinear solid solver class
 *
 * The nonlinear hyperelastic quasi-static and dynamic
 * hyperelastic solver object. It is derived from MFEM
 * example 10p.
 */
class NonlinearSolid : public BasePhysics {
public:
  /**
   * @brief A timestep method and config for the M solver
   */
  struct DynamicSolverParameters {
    TimestepMethod             timestepper;
    DirichletEnforcementMethod enforcement_method;
  };
  /**
   * @brief A configuration variant for the various solves
   * Either quasistatic, or time-dependent with timestep and M params
   */
  struct SolverParameters {
    LinearSolverParameters                 H_lin_params;
    NonlinearSolverParameters              H_nonlin_params;
    std::optional<DynamicSolverParameters> dyn_params = std::nullopt;
  };

  /**
   * @brief Stores all information held in the input file that
   * is used to configure the solver
   */
  struct InputInfo {
    /**
     * @brief Input file parameters specific to this class
     *
     * @param[in] table Inlet's SchemaCreator that input files will be added to
     **/
    static void defineInputFileSchema(axom::inlet::Table& table);

    // The order of the field
    int              order;
    SolverParameters solver_params;
    // Lame parameters
    double mu;
    double K;

    // Boundary condition information
    std::vector<input::BoundaryConditionInputInfo> boundary_conditions;
  };

  /**
   * @brief Construct a new Nonlinear Solid Solver object
   *
   * @param[in] order The order of the displacement field
   * @param[in] mesh The MFEM parallel mesh to solve on
   * @param[in] solver The system solver parameters
   */
  NonlinearSolid(int order, std::shared_ptr<mfem::ParMesh> mesh, const SolverParameters& params);

  /**
   * @brief Construct a new Nonlinear Solid Solver object
   *
   * @param[in] mesh The MFEM parallel mesh to solve on
   * @param[in] info The solver information parsed from the input file
   */
  NonlinearSolid(std::shared_ptr<mfem::ParMesh> mesh, const InputInfo& info);

  /**
   * @brief Set displacement boundary conditions
   *
   * @param[in] disp_bdr The set of boundary attributes to set the displacement on
   * @param[in] disp_bdr_coef The vector coefficient containing the set displacement values
   */
  void setDisplacementBCs(const std::set<int>& disp_bdr, std::shared_ptr<mfem::VectorCoefficient> disp_bdr_coef);

  /**
   * @brief Set the displacement essential boundary conditions on a single component
   *
   * @param[in] disp_bdr The set of boundary attributes to set the displacement on
   * @param[in] disp_bdr_coef The vector coefficient containing the set displacement values
   * @param[in] component The component to set the displacment on
   */
  void setDisplacementBCs(const std::set<int>& disp_bdr, std::shared_ptr<mfem::Coefficient> disp_bdr_coef,
                          int component);

  /**
   * @brief Set the traction boundary conditions
   *
   * @param[in] trac_bdr The set of boundary attributes to apply a traction to
   * @param[in] trac_bdr_coef The vector valued traction coefficient
   * @param[in] component The component to apply the traction on
   */
  void setTractionBCs(const std::set<int>& trac_bdr, std::shared_ptr<mfem::VectorCoefficient> trac_bdr_coef,
                      int component = -1);

  /**
   * @brief Set the viscosity coefficient
   *
   * @param[in] visc_coef The abstract viscosity coefficient
   */
  void setViscosity(coefficient visc_coef);

  /**
   * @brief Set the hyperelastic material parameters
   *
   * @param[in] mu Set the mu Lame parameter for the hyperelastic solid
   * @param[in] K Set the K Lame parameter for the hyperelastic solid
   */
  void setHyperelasticMaterialParameters(double mu, double K);

  /**
   * @brief Set the initial displacement value
   *
   * @param[in] disp_state The initial displacement state
   */
  void setDisplacement(mfem::VectorCoefficient& disp_state);

  /**
   * @brief Set the velocity state
   *
   * @param[in] velo_state The velocity state
   */
  void setVelocity(mfem::VectorCoefficient& velo_state);

  /**
   * @brief Get the displacement state
   *
   * @return The displacement state field
   */
  const FiniteElementState& displacement() const { return displacement_; };
  FiniteElementState&       displacement() { return displacement_; };

  /**
   * @brief Get the velocity state
   *
   * @return The velocity state field
   */
  const FiniteElementState& velocity() const { return velocity_; };
  FiniteElementState&       velocity() { return velocity_; };

  /**
   * @brief Complete the setup of all of the internal MFEM objects and prepare for timestepping
   */
  void completeSetup() override;

  /**
   * @brief Advance the timestep
   *
   * @param[inout] dt The timestep to attempt. This will return the actual timestep for adaptive timestepping schemes
   */
  void advanceTimestep(double& dt) override;

  /**
   * @brief Destroy the Nonlinear Solid Solver object
   */
  virtual ~NonlinearSolid();

protected:
  /**
   * @brief Velocity field
   */
  FiniteElementState velocity_;

  /**
   * @brief Displacement field
   */
  FiniteElementState displacement_;

  /**
   * @brief The quasi-static operator for use with the MFEM newton solvers
   */
  std::unique_ptr<mfem::Operator> nonlinear_oper_;

  /**
   * @brief Configuration for dynamic equation solver
   */
  std::optional<LinearSolverParameters> timedep_oper_params_;

  /**
   * @brief The time dependent operator for use with the MFEM ODE solvers
   */
  std::unique_ptr<mfem::TimeDependentOperator> timedep_oper_;

  /**
   * @brief The viscosity coefficient
   */
  coefficient viscosity_;

  /**
   * @brief The hyperelastic material model
   */
  std::unique_ptr<mfem::HyperelasticModel> model_;

  /**
   * @brief Pointer to the reference mesh data
   */
  std::unique_ptr<mfem::ParGridFunction> reference_nodes_;

  /**
   * @brief Pointer to the deformed mesh data
   */
  std::unique_ptr<mfem::ParGridFunction> deformed_nodes_;

  /**
   * @brief Mass matrix
   */
  std::unique_ptr<mfem::HypreParMatrix> M_mat_;

  /**
   * @brief Damping matrix
   */
  std::unique_ptr<mfem::HypreParMatrix> C_mat_;

  /**
   * @brief Jacobian (or "effective mass") matrix
   */
  std::unique_ptr<mfem::HypreParMatrix> J_mat_;

  /**
   * @brief Mass bilinear form object
   */
  std::unique_ptr<mfem::ParBilinearForm> M_;

  /**
   * @brief Damping bilinear form object
   */
  std::unique_ptr<mfem::ParBilinearForm> C_;

  /**
   * @brief Stiffness bilinear form object
   */
  std::unique_ptr<mfem::ParNonlinearForm> H_;

  /**
   * @brief zero vector of the appropriate dimensions
   */
  mfem::Vector zero_;

  /**
   * @brief Nonlinear system solver instance
   */
  EquationSolver nonlin_solver_;

  /**
   * @brief mfem::Operator for computing the weighted residual
   */
  StdFunctionOperator residual_;

  /**
   * @brief the system of ordinary differential equations for the physics module
   */
  SecondOrderODE ode2_;

  /**
   * @brief alias for the reference mesh coordinates
   *
   *   this is used to correct for the fact that mfem's hyperelastic
   *   material model is based on the nodal positions rather than nodal displacements
   */
  mfem::Vector x_;

  /**
   * @brief used to communicate the ODE solver's predicted displacement to the residual operator
   */
  mfem::Vector u_;

  /**
   * @brief used to communicate the ODE solver's predicted velocity to the residual operator
   */
  mfem::Vector du_dt_;

  /**
   * @brief the previous acceleration, used as a starting guess for newton's method
   */
  mfem::Vector previous_;

  // TODO: wrap mfem's second order ODE solvers to incorporate this boundary condition info
  //
  // temporary values used to compute finite difference approximations
  // to the derivatives of constrained degrees of freedom
  mfem::Vector U_minus_;
  mfem::Vector U_;
  mfem::Vector U_plus_;

  // time derivatives of the constraint function
  mfem::Vector dU_dt_;
  mfem::Vector d2U_dt2_;

  // current and previous timesteps
  double c0_, c1_;
};

}  // namespace serac

template <>
struct FromInlet<serac::NonlinearSolid::InputInfo> {
  serac::NonlinearSolid::InputInfo operator()(const axom::inlet::Table& base);
};

#endif<|MERGE_RESOLUTION|>--- conflicted
+++ resolved
@@ -15,14 +15,11 @@
 
 #include "infrastructure/input.hpp"
 #include "mfem.hpp"
+
+#include "coefficients/coefficient.hpp"
 #include "physics/base_physics.hpp"
-<<<<<<< HEAD
-#include "physics/operators/nonlinear_solid_operators.hpp"
-#include "coefficients/coefficient.hpp"
-=======
 #include "physics/operators/odes.hpp"
 #include "physics/operators/stdfunction_operator.hpp"
->>>>>>> bac04a96
 
 namespace serac {
 
@@ -125,7 +122,7 @@
    *
    * @param[in] visc_coef The abstract viscosity coefficient
    */
-  void setViscosity(coefficient visc_coef);
+  void setViscosity(CoefficientWrapper visc_coef);
 
   /**
    * @brief Set the hyperelastic material parameters
@@ -211,7 +208,7 @@
   /**
    * @brief The viscosity coefficient
    */
-  coefficient viscosity_;
+  CoefficientWrapper viscosity_;
 
   /**
    * @brief The hyperelastic material model
