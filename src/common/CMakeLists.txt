# Copyright (c) 2019-2020, Lawrence Livermore National Security, LLC and
# other Serac Project Developers. See the top-level LICENSE file for
# details.
#
# SPDX-License-Identifier: (BSD-3-Clause)

set(common_headers
    boundary_condition.hpp
    common.hpp
    serac_types.hpp
    logger.hpp
    mesh_utils.hpp
    terminator.hpp
    )

set(common_sources
<<<<<<< HEAD
    finite_element_state.cpp
=======
    boundary_condition.cpp
>>>>>>> 0ad1bb03
    logger.cpp
    mesh_utils.cpp
    terminator.cpp
    )

blt_add_library(
    NAME        common
    HEADERS     ${common_headers}
    SOURCES     ${common_sources}
    DEPENDS_ON  axom mpi mfem
    )

target_include_directories(common PUBLIC ${CMAKE_CURRENT_SOURCE_DIR}/..)<|MERGE_RESOLUTION|>--- conflicted
+++ resolved
@@ -14,11 +14,8 @@
     )
 
 set(common_sources
-<<<<<<< HEAD
     finite_element_state.cpp
-=======
     boundary_condition.cpp
->>>>>>> 0ad1bb03
     logger.cpp
     mesh_utils.cpp
     terminator.cpp
