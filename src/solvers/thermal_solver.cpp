--- conflicted
+++ resolved
@@ -30,11 +30,7 @@
 
 void ThermalSolver::setTemperatureBCs(const std::set<int>& ess_bdr, std::shared_ptr<mfem::Coefficient> ess_bdr_coef)
 {
-<<<<<<< HEAD
-  setEssentialBCs(ess_bdr, ess_bdr_coef, temperature_->space());
-=======
   setEssentialBCs(ess_bdr, ess_bdr_coef, *temperature_);
->>>>>>> 0ad1bb03
 }
 
 void ThermalSolver::setFluxBCs(const std::set<int>& nat_bdr, std::shared_ptr<mfem::Coefficient> nat_bdr_coef)
@@ -120,40 +116,14 @@
   // Apply the boundary conditions
   *bc_rhs_ = *rhs_;
   for (auto& bc : ess_bdr_) {
-<<<<<<< HEAD
-    SLIC_ASSERT_MSG(std::holds_alternative<std::shared_ptr<mfem::Coefficient>>(bc.coef),
-                    "Temperature boundary condition had a non-scalar coefficient.");
-    auto scalar_coef = std::get<std::shared_ptr<mfem::Coefficient>>(bc.coef);
-    scalar_coef->SetTime(time_);
-    temperature_->gridFunc().ProjectBdrCoefficient(*scalar_coef, bc.markers);
-    temperature_->initializeTrueVec();
-    mfem::EliminateBC(*K_mat_, *bc.eliminated_matrix_entries, bc.true_dofs, temperature_->trueVec(), *bc_rhs_);
-=======
-    bc.projectBdr(*temperature_->gf, time_);
-    temperature_->gf->GetTrueDofs(*temperature_->true_vec);
-    bc.eliminateToRHS(*K_mat_, *temperature_->true_vec, *bc_rhs_);
->>>>>>> 0ad1bb03
+    bc.projectBdr(temperature_->gridFunc(), time_);
+    temperature_->gridFunc().GetTrueDofs(temperature_->trueVec());
+    bc.eliminateToRHS(*K_mat_, temperature_->trueVec(), *bc_rhs_);
   }
 
   // Solve the stiffness using CG with Jacobi preconditioning
   // and the given solverparams
-<<<<<<< HEAD
-  K_solver_ = std::make_shared<mfem::CGSolver>(temperature_->comm());
-  K_prec_   = std::make_shared<mfem::HypreSmoother>();
-
-  K_solver_->iterative_mode = false;
-  K_solver_->SetRelTol(lin_params_.rel_tol);
-  K_solver_->SetAbsTol(lin_params_.abs_tol);
-  K_solver_->SetMaxIter(lin_params_.max_iter);
-  K_solver_->SetPrintLevel(lin_params_.print_level);
-  K_prec_->SetType(mfem::HypreSmoother::Jacobi);
-  K_solver_->SetPreconditioner(*K_prec_);
-  K_solver_->SetOperator(*K_mat_);
-
-  // Perform the linear solve
-  K_solver_->Mult(*bc_rhs_, temperature_->trueVec());
-=======
-  solver_ = AlgebraicSolver(temperature_->space->GetComm(), lin_params_);
+  solver_ = AlgebraicSolver(temperature_->space().GetComm(), lin_params_);
 
   auto hypre_smoother = std::make_unique<mfem::HypreSmoother>();
   hypre_smoother->SetType(mfem::HypreSmoother::Jacobi);
@@ -164,8 +134,7 @@
   solver_.SetOperator(*K_mat_);
 
   // Perform the linear solve
-  solver_.Mult(*bc_rhs_, *temperature_->true_vec);
->>>>>>> 0ad1bb03
+  solver_.Mult(*bc_rhs_, temperature_->trueVec());
 }
 
 void ThermalSolver::advanceTimestep(double& dt)
