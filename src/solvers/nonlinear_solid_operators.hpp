// Copyright (c) 2019, Lawrence Livermore National Security, LLC and
// other Serac Project Developers. See the top-level LICENSE file for
// details.
//
// SPDX-License-Identifier: (BSD-3-Clause)

#ifndef NONLINSOLID_OPER
#define NONLINSOLID_OPER

#include <memory>

#include "common/serac_types.hpp"
#include "mfem.hpp"

namespace serac {

/// The abstract MFEM operator for a quasi-static solve
class NonlinearSolidQuasiStaticOperator : public mfem::Operator {
 protected:
  /// The nonlinear form
  std::shared_ptr<mfem::ParNonlinearForm> H_form_;

  /// The linearized jacobian at the current state
  mutable std::unique_ptr<mfem::Operator> Jacobian_;

 public:
  /// The constructor
  explicit NonlinearSolidQuasiStaticOperator(std::shared_ptr<mfem::ParNonlinearForm> H_form);

  /// Required to use the native newton solver
  mfem::Operator& GetGradient(const mfem::Vector& x) const;

  /// Required for residual calculations
  void Mult(const mfem::Vector& k, mfem::Vector& y) const;

  /// The destructor
  virtual ~NonlinearSolidQuasiStaticOperator();
};

///  Nonlinear operator of the form:
///  k --> (M + dt*S)*k + H(x + dt*v + dt^2*k) + S*v,
///  where M and S are given BilinearForms, H is a given NonlinearForm, v and x
///  are given vectors, and dt is a scalar.S
class NonlinearSolidReducedSystemOperator : public mfem::Operator {
 private:
  /// The bilinear form for the mass matrix
  mfem::ParBilinearForm& M_form_;

  /// The bilinear form for the viscous terms
  const mfem::ParBilinearForm& S_form_;

  /// The nonlinear form for the hyperelastic response
  const mfem::ParNonlinearForm& H_form_;

  /// The linearized jacobian
  mutable std::unique_ptr<mfem::HypreParMatrix> jacobian_;

  /// The current timestep
  double dt_;

  /// The current displacement and velocity vectors
  const mfem::Vector *v_, *x_;

  /// Working vectors
  mutable mfem::Vector w_, z_;

  /// Essential degrees of freedom
  const std::vector<serac::BoundaryCondition>& ess_bdr_;

 public:
  /// The constructor
<<<<<<< HEAD
  NonlinearSolidReducedSystemOperator(std::shared_ptr<mfem::ParNonlinearForm>      H_form,
                                      std::shared_ptr<mfem::ParBilinearForm>       S_form,
                                      std::shared_ptr<mfem::ParBilinearForm>       M_form,
                                      const std::vector<serac::BoundaryCondition>& ess_bdr);
=======
  NonlinearSolidReducedSystemOperator(const mfem::ParNonlinearForm& H_form, const mfem::ParBilinearForm& S_form,
                                      mfem::ParBilinearForm&                                         M_form,
                                      const std::vector<std::shared_ptr<serac::BoundaryCondition> >& ess_bdr);
>>>>>>> a270ec3e

  /// Set current dt, v, x values - needed to compute action and Jacobian.
  void SetParameters(double dt, const mfem::Vector* v, const mfem::Vector* x);

  /// Compute y = H(x + dt (v + dt k)) + M k + S (v + dt k).
  virtual void Mult(const mfem::Vector& k, mfem::Vector& y) const;

  /// Compute J = M + dt S + dt^2 grad_H(x + dt (v + dt k)).
  virtual mfem::Operator& GetGradient(const mfem::Vector& k) const;

  /// The destructor
  virtual ~NonlinearSolidReducedSystemOperator();
};

/// The abstract time dependent MFEM operator for explicit and implicit solves
class NonlinearSolidDynamicOperator : public mfem::TimeDependentOperator {
 protected:
  /// The bilinear form for the mass matrix
  std::unique_ptr<mfem::ParBilinearForm> M_form_;

  /// The bilinear form for the viscous terms
  std::unique_ptr<mfem::ParBilinearForm> S_form_;

  /// The nonlinear form for the hyperelastic response
  std::unique_ptr<mfem::ParNonlinearForm> H_form_;

  /// The assembled mass matrix
  std::unique_ptr<mfem::HypreParMatrix> M_mat_;

  /// The CG solver for the mass matrix
  mfem::CGSolver M_solver_;

  /// The preconditioner for the CG mass matrix solver
  mfem::HypreSmoother M_prec_;

  /// The reduced system operator for applying the bilinear and nonlinear forms
  std::unique_ptr<NonlinearSolidReducedSystemOperator> reduced_oper_;

  /// The Newton solver for the nonlinear iterations
  mfem::NewtonSolver& newton_solver_;

  /// The fixed boudnary degrees of freedom
  const std::vector<serac::BoundaryCondition>& ess_bdr_;

  /// The linear solver parameters for the mass matrix
  serac::LinearSolverParameters lin_params_;

  /// Working vector
  mutable mfem::Vector z_;

 public:
  /// The constructor
<<<<<<< HEAD
  NonlinearSolidDynamicOperator(std::shared_ptr<mfem::ParNonlinearForm>      H_form,
                                std::shared_ptr<mfem::ParBilinearForm>       S_form,
                                std::shared_ptr<mfem::ParBilinearForm>       M_form,
                                const std::vector<serac::BoundaryCondition>& ess_bdr, mfem::NewtonSolver& newton_solver,
                                const serac::LinearSolverParameters& lin_params);
=======
  NonlinearSolidDynamicOperator(std::unique_ptr<mfem::ParNonlinearForm>                        H_form,
                                std::unique_ptr<mfem::ParBilinearForm>                         S_form,
                                std::unique_ptr<mfem::ParBilinearForm>                         M_form,
                                const std::vector<std::shared_ptr<serac::BoundaryCondition> >& ess_bdr,
                                mfem::NewtonSolver& newton_solver, const serac::LinearSolverParameters& lin_params);
>>>>>>> a270ec3e

  /// Required to use the native newton solver
  virtual void Mult(const mfem::Vector& vx, mfem::Vector& dvx_dt) const;

  /// Solve the Backward-Euler equation: k = f(x + dt*k, t), for the unknown k.
  /// This is the only requirement for high-order SDIRK implicit integration.
  virtual void ImplicitSolve(const double dt, const mfem::Vector& x, mfem::Vector& k);

  /// The destructor
  virtual ~NonlinearSolidDynamicOperator();
};

}  // namespace serac

#endif<|MERGE_RESOLUTION|>--- conflicted
+++ resolved
@@ -69,16 +69,9 @@
 
  public:
   /// The constructor
-<<<<<<< HEAD
-  NonlinearSolidReducedSystemOperator(std::shared_ptr<mfem::ParNonlinearForm>      H_form,
-                                      std::shared_ptr<mfem::ParBilinearForm>       S_form,
-                                      std::shared_ptr<mfem::ParBilinearForm>       M_form,
-                                      const std::vector<serac::BoundaryCondition>& ess_bdr);
-=======
   NonlinearSolidReducedSystemOperator(const mfem::ParNonlinearForm& H_form, const mfem::ParBilinearForm& S_form,
                                       mfem::ParBilinearForm&                                         M_form,
-                                      const std::vector<std::shared_ptr<serac::BoundaryCondition> >& ess_bdr);
->>>>>>> a270ec3e
+                                      const std::vector<serac::BoundaryCondition>& ess_bdr);
 
   /// Set current dt, v, x values - needed to compute action and Jacobian.
   void SetParameters(double dt, const mfem::Vector* v, const mfem::Vector* x);
@@ -131,19 +124,11 @@
 
  public:
   /// The constructor
-<<<<<<< HEAD
-  NonlinearSolidDynamicOperator(std::shared_ptr<mfem::ParNonlinearForm>      H_form,
-                                std::shared_ptr<mfem::ParBilinearForm>       S_form,
-                                std::shared_ptr<mfem::ParBilinearForm>       M_form,
-                                const std::vector<serac::BoundaryCondition>& ess_bdr, mfem::NewtonSolver& newton_solver,
-                                const serac::LinearSolverParameters& lin_params);
-=======
   NonlinearSolidDynamicOperator(std::unique_ptr<mfem::ParNonlinearForm>                        H_form,
                                 std::unique_ptr<mfem::ParBilinearForm>                         S_form,
                                 std::unique_ptr<mfem::ParBilinearForm>                         M_form,
-                                const std::vector<std::shared_ptr<serac::BoundaryCondition> >& ess_bdr,
+                                const std::vector<serac::BoundaryCondition>& ess_bdr,
                                 mfem::NewtonSolver& newton_solver, const serac::LinearSolverParameters& lin_params);
->>>>>>> a270ec3e
 
   /// Required to use the native newton solver
   virtual void Mult(const mfem::Vector& vx, mfem::Vector& dvx_dt) const;
