// Copyright (c) 2019-2020, Lawrence Livermore National Security, LLC and
// other Serac Project Developers. See the top-level LICENSE file for
// details.
//
// SPDX-License-Identifier: (BSD-3-Clause)

#include "serac/physics/solid.hpp"

#include <fstream>

#include <gtest/gtest.h>
#include "mfem.hpp"

#include "serac/coefficients/coefficient_extensions.hpp"
#include "serac/infrastructure/input.hpp"
#include "serac/numerics/mesh_utils.hpp"
#include "serac/serac_config.hpp"
#include "test_utilities.hpp"

namespace serac {

TEST(nonlinear_solid_solver, qs_attribute_solve)
{
  MPI_Barrier(MPI_COMM_WORLD);
  std::string input_file_path =
      std::string(SERAC_REPO_DIR) + "/data/input_files/tests/nonlinear_solid/qs_attribute_solve.lua";
<<<<<<< HEAD
  test_utils::runSolidTest(input_file_path);
=======
  test_utils::runModuleTest<NonlinearSolid>(input_file_path);
>>>>>>> 9fb6343c
  MPI_Barrier(MPI_COMM_WORLD);
}

TEST(nonlinear_solid_solver, qs_component_solve)
{
  MPI_Barrier(MPI_COMM_WORLD);
  std::string input_file_path =
      std::string(SERAC_REPO_DIR) + "/data/input_files/tests/nonlinear_solid/qs_component_solve.lua";

  // Create DataStore
  axom::sidre::DataStore datastore;

  // Initialize Inlet and read input file
  auto inlet = serac::input::initialize(datastore, input_file_path);

<<<<<<< HEAD
  test_utils::defineSolidInputFileSchema(inlet);
=======
  test_utils::defineTestSchema<NonlinearSolid>(inlet);
>>>>>>> 9fb6343c

  // Build the mesh
  auto mesh_options   = inlet["main_mesh"].get<serac::mesh::InputOptions>();
  auto full_mesh_path = serac::input::findMeshFilePath(mesh_options.relative_mesh_file_name, input_file_path);
  auto mesh = serac::buildMeshFromFile(full_mesh_path, mesh_options.ser_ref_levels, mesh_options.par_ref_levels);

  // Define the solid solver object
  auto         solid_solver_options = inlet["nonlinear_solid"].get<serac::Solid::InputOptions>();
  serac::Solid solid_solver(mesh, solid_solver_options);

  int dim = mesh->Dimension();

  // define the displacement vector
  const auto& disp_bc   = solid_solver_options.boundary_conditions.at("displacement");
  auto        disp_coef = std::make_shared<mfem::FunctionCoefficient>(disp_bc.coef_opts.constructScalar());

  // Create an indicator function to set all vertices that are x=0
  mfem::VectorFunctionCoefficient zero_bc(dim, [](const mfem::Vector& x, mfem::Vector& X) {
    X = 0.;
    for (int i = 0; i < X.Size(); i++)
      if (std::abs(x[i]) < 1.e-13) {
        X[i] = 1.;
      }
  });

  mfem::Array<int> ess_corner_bc_list = mfem_ext::MakeTrueEssList(solid_solver.displacement().space(), zero_bc);

  solid_solver.setTrueDofs(ess_corner_bc_list, disp_coef, disp_bc.coef_opts.component);

  // Setup glvis output
  solid_solver.initializeOutput(serac::OutputType::GLVis, "component_bc");

  // Complete the solver setup
  solid_solver.completeSetup();

  double dt = inlet["dt"];
  solid_solver.advanceTimestep(dt);

  // Output the state
  solid_solver.outputState();

  auto state = solid_solver.getState();

  mfem::Vector zero(dim);
  zero = 0.0;
  mfem::VectorConstantCoefficient zerovec(zero);

  double x_norm = solid_solver.displacement().gridFunc().ComputeLpError(2.0, zerovec);

  EXPECT_NEAR(inlet["expected_x_l2norm"], x_norm, inlet["epsilon"]);
  MPI_Barrier(MPI_COMM_WORLD);
}

}  // namespace serac

//------------------------------------------------------------------------------
#include "axom/slic/core/UnitTestLogger.hpp"
using axom::slic::UnitTestLogger;

int main(int argc, char* argv[])
{
  int result = 0;

  ::testing::InitGoogleTest(&argc, argv);

  MPI_Init(&argc, &argv);

  UnitTestLogger logger;  // create & initialize test logger, finalized when exiting main scope

  result = RUN_ALL_TESTS();

  MPI_Finalize();

  return result;
}<|MERGE_RESOLUTION|>--- conflicted
+++ resolved
@@ -24,11 +24,7 @@
   MPI_Barrier(MPI_COMM_WORLD);
   std::string input_file_path =
       std::string(SERAC_REPO_DIR) + "/data/input_files/tests/nonlinear_solid/qs_attribute_solve.lua";
-<<<<<<< HEAD
-  test_utils::runSolidTest(input_file_path);
-=======
-  test_utils::runModuleTest<NonlinearSolid>(input_file_path);
->>>>>>> 9fb6343c
+  test_utils::runModuleTest<Solid>(input_file_path);
   MPI_Barrier(MPI_COMM_WORLD);
 }
 
@@ -44,11 +40,7 @@
   // Initialize Inlet and read input file
   auto inlet = serac::input::initialize(datastore, input_file_path);
 
-<<<<<<< HEAD
-  test_utils::defineSolidInputFileSchema(inlet);
-=======
-  test_utils::defineTestSchema<NonlinearSolid>(inlet);
->>>>>>> 9fb6343c
+  test_utils::defineTestSchema<Solid>(inlet);
 
   // Build the mesh
   auto mesh_options   = inlet["main_mesh"].get<serac::mesh::InputOptions>();
