--- conflicted
+++ resolved
@@ -25,20 +25,6 @@
  * @brief The abstract MFEM operator for a quasi-static solve
  */
 class NonlinearSolidQuasiStaticOperator : public mfem::Operator {
-<<<<<<< HEAD
-protected:
-  /**
-   * @brief The nonlinear form
-   */
-  std::unique_ptr<mfem::ParNonlinearForm> H_form_;
-
-  /**
-   * @brief The linearized jacobian at the current state
-   */
-  mutable std::unique_ptr<mfem::Operator> Jacobian_;
-
-=======
->>>>>>> 0ad1bb03
 public:
   /**
    * @brief Construct a new Nonlinear Solid Quasi Static Operator object
@@ -72,7 +58,7 @@
   /**
    * @brief The nonlinear form
    */
-  std::shared_ptr<mfem::ParNonlinearForm> H_form_;
+  std::unique_ptr<mfem::ParNonlinearForm> H_form_;
 
   /**
    * @brief The linearized jacobian at the current state
@@ -210,99 +196,6 @@
    * This is the only requirement for high-order SDIRK implicit integration.
    *
    * @param[in] dt The timestep
-   * @param[in] x The state vector
-   * @param[out] k The implicit time derivative
-   */
-  virtual void ImplicitSolve(const double dt, const mfem::Vector& x, mfem::Vector& k);
-
-  /**
-   * @brief Destroy the Nonlinear Solid Dynamic Operator object
-   */
-  virtual ~NonlinearSolidDynamicOperator();
-
-protected:
-  /**
-   * @brief The bilinear form for the mass matrix
-   */
-  std::unique_ptr<mfem::ParBilinearForm> M_form_;
-
-  /**
-   * @brief The bilinear form for the viscous terms
-   */
-  std::unique_ptr<mfem::ParBilinearForm> S_form_;
-
-  /**
-   * @brief The nonlinear form for the hyperelastic response
-   */
-  std::unique_ptr<mfem::ParNonlinearForm> H_form_;
-
-  /**
-   * @brief The assembled mass matrix
-   */
-  std::unique_ptr<mfem::HypreParMatrix> M_mat_;
-
-  /**
-   * @brief The CG solver for the mass matrix
-   */
-  AlgebraicSolver M_solver_;
-
-  /**
-   * @brief The reduced system operator for applying the bilinear and nonlinear forms
-   */
-  std::unique_ptr<NonlinearSolidReducedSystemOperator> reduced_oper_;
-
-  /**
-   * @brief The Newton solver for the nonlinear iterations
-   */
-  mfem::IterativeSolver& newton_solver_;
-
-  /**
-   * @brief The fixed boudnary degrees of freedom
-   */
-  const std::vector<serac::BoundaryCondition>& ess_bdr_;
-
-  /**
-   * @brief The linear solver parameters for the mass matrix
-   */
-  serac::LinearSolverParameters lin_params_;
-
-  /**
-   * @brief Working vector
-   */
-  mutable mfem::Vector z_;
-<<<<<<< HEAD
-
-public:
-  /**
-   * @brief Construct a new Nonlinear Solid Dynamic Operator object
-   *
-   * @param[in] H_form The nonlinear stiffness form
-   * @param[in] S_form The linear viscosity form
-   * @param[in] M_form The lineawr mass form
-   * @param[in] ess_bdr The essential boundary conditions
-   * @param[in] newton_solver The newton solver object
-   * @param[in] lin_params The linear solver parameters
-   */
-  NonlinearSolidDynamicOperator(std::unique_ptr<mfem::ParNonlinearForm>      H_form,
-                                std::unique_ptr<mfem::ParBilinearForm>       S_form,
-                                std::unique_ptr<mfem::ParBilinearForm>       M_form,
-                                const std::vector<serac::BoundaryCondition>& ess_bdr, mfem::NewtonSolver& newton_solver,
-                                const serac::LinearSolverParameters& lin_params);
-
-  /**
-   * @brief Evaluate the explicit time derivative
-   *
-   * @param[in] vx The current velocity and displacement state
-   * @param[out] dvx_dt The explicit time derivative of the state vector
-   */
-  virtual void Mult(const mfem::Vector& vx, mfem::Vector& dvx_dt) const;
-
-  /**
-   * @brief Solve the Backward-Euler equation: k = f(x + dt*k, t), for the unknown k.
-   *
-   * This is the only requirement for high-order SDIRK implicit integration.
-   *
-   * @param[in] dt The timestep
    * @param[in] vx The state vector
    * @param[out] dvx_dt The implicit time derivative
    */
@@ -312,8 +205,57 @@
    * @brief Destroy the Nonlinear Solid Dynamic Operator object
    */
   virtual ~NonlinearSolidDynamicOperator();
-=======
->>>>>>> 0ad1bb03
+
+protected:
+  /**
+   * @brief The bilinear form for the mass matrix
+   */
+  std::unique_ptr<mfem::ParBilinearForm> M_form_;
+
+  /**
+   * @brief The bilinear form for the viscous terms
+   */
+  std::unique_ptr<mfem::ParBilinearForm> S_form_;
+
+  /**
+   * @brief The nonlinear form for the hyperelastic response
+   */
+  std::unique_ptr<mfem::ParNonlinearForm> H_form_;
+
+  /**
+   * @brief The assembled mass matrix
+   */
+  std::unique_ptr<mfem::HypreParMatrix> M_mat_;
+
+  /**
+   * @brief The CG solver for the mass matrix
+   */
+  AlgebraicSolver M_solver_;
+
+  /**
+   * @brief The reduced system operator for applying the bilinear and nonlinear forms
+   */
+  std::unique_ptr<NonlinearSolidReducedSystemOperator> reduced_oper_;
+
+  /**
+   * @brief The Newton solver for the nonlinear iterations
+   */
+  mfem::IterativeSolver& newton_solver_;
+
+  /**
+   * @brief The fixed boudnary degrees of freedom
+   */
+  const std::vector<serac::BoundaryCondition>& ess_bdr_;
+
+  /**
+   * @brief The linear solver parameters for the mass matrix
+   */
+  serac::LinearSolverParameters lin_params_;
+
+  /**
+   * @brief Working vector
+   */
+  mutable mfem::Vector z_;
 };
 
 }  // namespace serac
