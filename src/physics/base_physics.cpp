// Copyright (c) 2019-2020, Lawrence Livermore National Security, LLC and
// other Serac Project Developers. See the top-level LICENSE file for
// details.
//
// SPDX-License-Identifier: (BSD-3-Clause)

#include "physics/base_physics.hpp"

#include <fstream>

#include "fmt/fmt.hpp"
#include "infrastructure/initialize.hpp"
#include "infrastructure/logger.hpp"
#include "infrastructure/terminator.hpp"

namespace serac {

BasePhysics::BasePhysics(std::shared_ptr<mfem::ParMesh> mesh)
    : comm_(mesh->GetComm()), mesh_(mesh), output_type_(serac::OutputType::VisIt), time_(0.0), cycle_(0), bcs_(*mesh)
{
  std::tie(mpi_size_, mpi_rank_) = getMPIInfo(comm_);
  BasePhysics::setTimestepper(serac::TimestepMethod::ForwardEuler);
  order_ = 1;
}

BasePhysics::BasePhysics(std::shared_ptr<mfem::ParMesh> mesh, int n, int p) : BasePhysics(mesh)
{
  order_ = p;
  gf_initialized_.assign(n, false);
}

void BasePhysics::setTrueDofs(const mfem::Array<int>& true_dofs, serac::GeneralCoefficient ess_bdr_coef, int component)
{
  bcs_.addEssentialTrueDofs(true_dofs, ess_bdr_coef, component);
}

void BasePhysics::setState(const std::vector<serac::GeneralCoefficient>& state_coef)
{
  SLIC_ASSERT_MSG(state_coef.size() == state_.size(), "State and coefficient bundles not the same size.");

  for (unsigned int i = 0; i < state_coef.size(); ++i) {
    state_[i].get().project(state_coef[i]);
  }
}

void BasePhysics::setState(std::vector<serac::FiniteElementState>&& state)
{
  SLIC_ASSERT_MSG(state.size() > 0, "State vector array of size 0.");
  // To avoid making a shallow copy of the references, we move individually
  for (std::size_t i = 0; i < state.size(); i++) {
    // Assigning to the FiniteElementState being referenced,
    // not the reference itself
    state_[i].get() = std::move(state[i]);
  }
}

const std::vector<std::reference_wrapper<serac::FiniteElementState> >& BasePhysics::getState() const { return state_; }

void BasePhysics::setTimestepper(const serac::TimestepMethod timestepper)
{
  timestepper_ = timestepper;

  switch (timestepper_) {
    case serac::TimestepMethod::QuasiStatic:
      break;
    case serac::TimestepMethod::BackwardEuler:
      ode_solver_ = std::make_unique<mfem::BackwardEulerSolver>();
      break;
    case serac::TimestepMethod::SDIRK33:
      ode_solver_ = std::make_unique<mfem::SDIRK33Solver>();
      break;
    case serac::TimestepMethod::ForwardEuler:
      ode_solver_ = std::make_unique<mfem::ForwardEulerSolver>();
      break;
    case serac::TimestepMethod::RK2:
      ode_solver_ = std::make_unique<mfem::RK2Solver>();
      break;
    case serac::TimestepMethod::RK3SSP:
      ode_solver_ = std::make_unique<mfem::RK3SSPSolver>();
      break;
    case serac::TimestepMethod::RK4:
      ode_solver_ = std::make_unique<mfem::RK4Solver>();
      break;
    case serac::TimestepMethod::GeneralizedAlpha:
      ode_solver_ = std::make_unique<mfem::GeneralizedAlphaSolver>();
      break;
    case serac::TimestepMethod::ImplicitMidpoint:
      ode_solver_ = std::make_unique<mfem::ImplicitMidpointSolver>();
      break;
    case serac::TimestepMethod::SDIRK23:
      ode_solver_ = std::make_unique<mfem::SDIRK23Solver>();
      break;
    case serac::TimestepMethod::SDIRK34:
      ode_solver_ = std::make_unique<mfem::SDIRK34Solver>();
      break;
    default:
      SLIC_ERROR_ROOT(mpi_rank_, "Timestep method not recognized!");
      serac::exitGracefully(true);
  }
}

void BasePhysics::setTime(const double time) { time_ = time; }

double BasePhysics::time() const { return time_; }

int BasePhysics::cycle() const { return cycle_; }

void BasePhysics::initializeOutput(const serac::OutputType output_type, const std::string& root_name)
{
  root_name_ = root_name;

  output_type_ = output_type;

  switch (output_type_) {
    case serac::OutputType::VisIt: {
<<<<<<< HEAD
      dc_ = std::make_unique<mfem::VisItDataCollection>(root_name_, &state_.front()->mesh());
=======
      dc_ = std::make_unique<mfem::VisItDataCollection>(root_name_, &state_.front().get().mesh());
      // Implicitly convert from ref_wrapper
      for (FiniteElementState& state : state_) {
        dc_->RegisterField(state.name(), &state.gridFunc());
      }
>>>>>>> 57a88f3b
      break;
    }

    case serac::OutputType::ParaView: {
      auto pv_dc = std::make_unique<mfem::ParaViewDataCollection>(root_name_, &state_.front().get().mesh());
      int  max_order_in_fields = 0;
      for (FiniteElementState& state : state_) {
        pv_dc->RegisterField(state.name(), &state.gridFunc());
        max_order_in_fields = std::max(max_order_in_fields, state.space().GetOrder(0));
      }
      pv_dc->SetLevelsOfDetail(max_order_in_fields);
      pv_dc->SetHighOrderOutput(true);
      pv_dc->SetDataFormat(mfem::VTKFormat::BINARY);
      pv_dc->SetCompression(true);
      dc_ = std::move(pv_dc);
      break;
    }

    case serac::OutputType::GLVis: {
      break;
    }

    case OutputType::Sidre: {
      dc_ = std::make_unique<axom::sidre::MFEMSidreDataCollection>(root_name_, &state_.front()->mesh());
      break;
    }

    default:
      SLIC_ERROR_ROOT(mpi_rank_, "OutputType not recognized!");
      serac::exitGracefully(true);
  }

  if ((output_type_ == OutputType::VisIt) || (output_type_ == OutputType::Sidre)) {
    for (const auto& state : state_) {
      dc_->RegisterField(state->name(), &state->gridFunc());
    }
  }
}

void BasePhysics::outputState() const
{
  switch (output_type_) {
    case serac::OutputType::VisIt:
      [[fallthrough]];
    case serac::OutputType::ParaView:
      [[fallthrough]];
    case serac::OutputType::Sidre: {
      dc_->SetCycle(cycle_);
      dc_->SetTime(time_);
      dc_->Save();
      break;
    }

    case serac::OutputType::GLVis: {
      std::string   mesh_name = fmt::format("{0}-mesh.{1:0>6}.{2:0>6}", root_name_, cycle_, mpi_rank_);
      std::ofstream omesh(mesh_name);
      omesh.precision(FLOAT_PRECISION_);
      state_.front().get().mesh().Print(omesh);

      for (FiniteElementState& state : state_) {
        std::string   sol_name = fmt::format("{0}-{1}.{2:0>6}.{3:0>6}", root_name_, state.name(), cycle_, mpi_rank_);
        std::ofstream osol(sol_name);
        osol.precision(FLOAT_PRECISION_);
        state.gridFunc().Save(osol);
      }
      break;
    }

    default:
      SLIC_ERROR_ROOT(mpi_rank_, "OutputType not recognized!");
      serac::exitGracefully(true);
  }
}

}  // namespace serac<|MERGE_RESOLUTION|>--- conflicted
+++ resolved
@@ -113,15 +113,7 @@
 
   switch (output_type_) {
     case serac::OutputType::VisIt: {
-<<<<<<< HEAD
-      dc_ = std::make_unique<mfem::VisItDataCollection>(root_name_, &state_.front()->mesh());
-=======
       dc_ = std::make_unique<mfem::VisItDataCollection>(root_name_, &state_.front().get().mesh());
-      // Implicitly convert from ref_wrapper
-      for (FiniteElementState& state : state_) {
-        dc_->RegisterField(state.name(), &state.gridFunc());
-      }
->>>>>>> 57a88f3b
       break;
     }
 
@@ -144,8 +136,8 @@
       break;
     }
 
-    case OutputType::Sidre: {
-      dc_ = std::make_unique<axom::sidre::MFEMSidreDataCollection>(root_name_, &state_.front()->mesh());
+    case OutputType::SidreVisIt: {
+      dc_ = std::make_unique<axom::sidre::MFEMSidreDataCollection>(root_name_, &state_.front().get().mesh());
       break;
     }
 
@@ -154,8 +146,9 @@
       serac::exitGracefully(true);
   }
 
-  if ((output_type_ == OutputType::VisIt) || (output_type_ == OutputType::Sidre)) {
-    for (const auto& state : state_) {
+  if ((output_type_ == OutputType::VisIt) || (output_type_ == OutputType::SidreVisIt)) {
+    // Implicitly convert from ref_wrapper
+    for (const FiniteElementState& state : state_) {
       dc_->RegisterField(state->name(), &state->gridFunc());
     }
   }
@@ -168,7 +161,7 @@
       [[fallthrough]];
     case serac::OutputType::ParaView:
       [[fallthrough]];
-    case serac::OutputType::Sidre: {
+    case serac::OutputType::SidreVisIt: {
       dc_->SetCycle(cycle_);
       dc_->SetTime(time_);
       dc_->Save();
