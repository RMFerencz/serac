// Copyright (c) 2019-2020, Lawrence Livermore National Security, LLC and
// other Serac Project Developers. See the top-level LICENSE file for
// details.
//
// SPDX-License-Identifier: (BSD-3-Clause)

#include "thermal_solver.hpp"

const int num_fields = 1;

ThermalSolver::ThermalSolver(int order, std::shared_ptr<mfem::ParMesh> pmesh)
    : BaseSolver(pmesh->GetComm(), num_fields), m_temperature(m_state[0])
{
  m_temperature->mesh     = pmesh;
  m_temperature->coll     = std::make_shared<mfem::H1_FECollection>(order, pmesh->Dimension());
  m_temperature->space    = std::make_shared<mfem::ParFiniteElementSpace>(pmesh.get(), m_temperature->coll.get());
  m_temperature->gf       = std::make_shared<mfem::ParGridFunction>(m_temperature->space.get());
  m_temperature->true_vec = std::make_shared<mfem::HypreParVector>(m_temperature->space.get());
  m_temperature->name     = "temperature";

  // and initial conditions
  *m_temperature->gf       = 0.0;
  *m_temperature->true_vec = 0.0;

  m_temperature->name = "temperature";
}

void ThermalSolver::SetTemperature(mfem::Coefficient &temp)
{
  // Project the coefficient onto the grid function
  temp.SetTime(m_time);
  m_temperature->gf->ProjectCoefficient(temp);
  m_gf_initialized[0] = true;
}

void ThermalSolver::SetTemperatureBCs(const std::vector<int> &ess_bdr, std::shared_ptr<mfem::Coefficient> ess_bdr_coef)
{
<<<<<<< HEAD
  SetEssentialBCs(ess_bdr, ess_bdr_coef);

  // Get the essential dof indices and project the coefficient onto them
  for (auto &ess_bc_data : m_ess_bdr) {
    m_temperature->space->GetEssentialTrueDofs(ess_bc_data->bc_markers, ess_bc_data->true_dofs);
  }
=======
  SetEssentialBCs(ess_bdr, ess_bdr_coef, *temperature.space);
>>>>>>> 9f5d8fa7
}

void ThermalSolver::SetFluxBCs(const std::vector<int> &nat_bdr, std::shared_ptr<mfem::Coefficient> nat_bdr_coef)
{
  // Set the natural (integral) boundary condition
  SetNaturalBCs(nat_bdr, nat_bdr_coef);
}

void ThermalSolver::SetConductivity(std::shared_ptr<mfem::Coefficient> kappa)
{
  // Set the conduction coefficient
  m_kappa = kappa;
}

void ThermalSolver::SetSource(std::shared_ptr<mfem::Coefficient> source)
{
  // Set the body source integral coefficient
  m_source = source;
}

void ThermalSolver::SetLinearSolverParameters(const LinearSolverParameters &params)
{
  // Save the solver params object
  // TODO: separate the M and K solver params
  m_lin_params = params;
}

void ThermalSolver::CompleteSetup()
{
  MFEM_ASSERT(m_kappa != nullptr, "Conductivity not set in ThermalSolver!");

  // Add the domain diffusion integrator to the K form and assemble the matrix
  m_K_form = std::make_unique<mfem::ParBilinearForm>(m_temperature->space.get());
  m_K_form->AddDomainIntegrator(new mfem::DiffusionIntegrator(*m_kappa));
  m_K_form->Assemble(0);  // keep sparsity pattern of M and K the same
  m_K_form->Finalize();

  // Add the body source to the RS if specified
  m_l_form = std::make_unique<mfem::ParLinearForm>(m_temperature->space.get());
  if (m_source != nullptr) {
    m_l_form->AddDomainIntegrator(new mfem::DomainLFIntegrator(*m_source));
    m_rhs.reset(m_l_form->ParallelAssemble());
  } else {
    m_rhs  = std::make_shared<mfem::HypreParVector>(m_temperature->space.get());
    *m_rhs = 0.0;
  }

  // Assemble the stiffness matrix
  m_K_mat.reset(m_K_form->ParallelAssemble());

  // Eliminate the essential DOFs from the stiffness matrix
  for (auto &bc : m_ess_bdr) {
    bc->eliminated_matrix_entries.reset(m_K_mat->EliminateRowsCols(bc->true_dofs));
  }

  // Initialize the eliminated BC RHS vector
  m_bc_rhs  = std::make_shared<mfem::HypreParVector>(m_temperature->space.get());
  *m_bc_rhs = 0.0;

  // Initialize the true vector
  m_temperature->gf->GetTrueDofs(*m_temperature->true_vec);

  if (m_timestepper != TimestepMethod::QuasiStatic) {
    // If dynamic, assemble the mass matrix
    m_M_form = std::make_unique<mfem::ParBilinearForm>(m_temperature->space.get());
    m_M_form->AddDomainIntegrator(new mfem::MassIntegrator());
    m_M_form->Assemble(0);  // keep sparsity pattern of M and K the same
    m_M_form->Finalize();

    m_M_mat.reset(m_M_form->ParallelAssemble());

    // Make the time integration operator and set the appropriate matricies
<<<<<<< HEAD
    m_dyn_oper = std::make_unique<DynamicConductionOperator>(m_temperature->space, m_lin_params, m_ess_bdr);
    m_dyn_oper->SetMMatrix(m_M_mat, m_M_e_mat);
    m_dyn_oper->SetKMatrix(m_K_mat, m_K_e_mat);
=======
    m_dyn_oper = std::make_unique<DynamicConductionOperator>(temperature.space, m_lin_params, m_ess_bdr);
    m_dyn_oper->SetMatrices(m_M_mat, m_K_mat);
>>>>>>> 9f5d8fa7
    m_dyn_oper->SetLoadVector(m_rhs);

    m_ode_solver->Init(*m_dyn_oper);
  }
}

void ThermalSolver::QuasiStaticSolve()
{
  // Apply the boundary conditions
  *m_bc_rhs = *m_rhs;
<<<<<<< HEAD
  for (auto &ess_bc_data : m_ess_bdr) {
    ess_bc_data->scalar_coef->SetTime(m_time);
    m_temperature->gf->ProjectBdrCoefficient(*ess_bc_data->scalar_coef, ess_bc_data->bc_markers);
    m_temperature->gf->GetTrueDofs(*m_temperature->true_vec);
    mfem::EliminateBC(*m_K_mat, *m_K_e_mat, ess_bc_data->true_dofs, *m_temperature->true_vec, *m_bc_rhs);
=======
  for (auto &bc : m_ess_bdr) {
    bc->scalar_coef->SetTime(m_time);
    temperature.gf->ProjectBdrCoefficient(*bc->scalar_coef, bc->markers);
    temperature.gf->GetTrueDofs(temperature.true_vec);
    mfem::EliminateBC(*m_K_mat, *bc->eliminated_matrix_entries, bc->true_dofs, temperature.true_vec, *m_bc_rhs);
>>>>>>> 9f5d8fa7
  }

  // Solve the stiffness using CG with Jacobi preconditioning
  // and the given solverparams
  m_K_solver = std::make_shared<mfem::CGSolver>(m_temperature->space->GetComm());
  m_K_prec   = std::make_shared<mfem::HypreSmoother>();

  m_K_solver->iterative_mode = false;
  m_K_solver->SetRelTol(m_lin_params.rel_tol);
  m_K_solver->SetAbsTol(m_lin_params.abs_tol);
  m_K_solver->SetMaxIter(m_lin_params.max_iter);
  m_K_solver->SetPrintLevel(m_lin_params.print_level);
  m_K_prec->SetType(mfem::HypreSmoother::Jacobi);
  m_K_solver->SetPreconditioner(*m_K_prec);
  m_K_solver->SetOperator(*m_K_mat);

  // Perform the linear solve
  m_K_solver->Mult(*m_bc_rhs, *m_temperature->true_vec);
}

void ThermalSolver::AdvanceTimestep(double &dt)
{
  // Initialize the true vector
  m_temperature->gf->GetTrueDofs(*m_temperature->true_vec);

  if (m_timestepper == TimestepMethod::QuasiStatic) {
    QuasiStaticSolve();
  } else {
    MFEM_ASSERT(m_gf_initialized[0], "Thermal state not initialized!");

    // Step the time integrator
    m_ode_solver->Step(*m_temperature->true_vec, m_time, dt);
  }

  // Distribute the shared DOFs
  m_temperature->gf->SetFromTrueDofs(*m_temperature->true_vec);
  m_cycle += 1;
}<|MERGE_RESOLUTION|>--- conflicted
+++ resolved
@@ -35,16 +35,7 @@
 
 void ThermalSolver::SetTemperatureBCs(const std::vector<int> &ess_bdr, std::shared_ptr<mfem::Coefficient> ess_bdr_coef)
 {
-<<<<<<< HEAD
-  SetEssentialBCs(ess_bdr, ess_bdr_coef);
-
-  // Get the essential dof indices and project the coefficient onto them
-  for (auto &ess_bc_data : m_ess_bdr) {
-    m_temperature->space->GetEssentialTrueDofs(ess_bc_data->bc_markers, ess_bc_data->true_dofs);
-  }
-=======
-  SetEssentialBCs(ess_bdr, ess_bdr_coef, *temperature.space);
->>>>>>> 9f5d8fa7
+  SetEssentialBCs(ess_bdr, ess_bdr_coef, *temperature->space);
 }
 
 void ThermalSolver::SetFluxBCs(const std::vector<int> &nat_bdr, std::shared_ptr<mfem::Coefficient> nat_bdr_coef)
@@ -117,14 +108,8 @@
     m_M_mat.reset(m_M_form->ParallelAssemble());
 
     // Make the time integration operator and set the appropriate matricies
-<<<<<<< HEAD
     m_dyn_oper = std::make_unique<DynamicConductionOperator>(m_temperature->space, m_lin_params, m_ess_bdr);
-    m_dyn_oper->SetMMatrix(m_M_mat, m_M_e_mat);
-    m_dyn_oper->SetKMatrix(m_K_mat, m_K_e_mat);
-=======
-    m_dyn_oper = std::make_unique<DynamicConductionOperator>(temperature.space, m_lin_params, m_ess_bdr);
     m_dyn_oper->SetMatrices(m_M_mat, m_K_mat);
->>>>>>> 9f5d8fa7
     m_dyn_oper->SetLoadVector(m_rhs);
 
     m_ode_solver->Init(*m_dyn_oper);
@@ -135,19 +120,11 @@
 {
   // Apply the boundary conditions
   *m_bc_rhs = *m_rhs;
-<<<<<<< HEAD
-  for (auto &ess_bc_data : m_ess_bdr) {
-    ess_bc_data->scalar_coef->SetTime(m_time);
-    m_temperature->gf->ProjectBdrCoefficient(*ess_bc_data->scalar_coef, ess_bc_data->bc_markers);
-    m_temperature->gf->GetTrueDofs(*m_temperature->true_vec);
-    mfem::EliminateBC(*m_K_mat, *m_K_e_mat, ess_bc_data->true_dofs, *m_temperature->true_vec, *m_bc_rhs);
-=======
   for (auto &bc : m_ess_bdr) {
     bc->scalar_coef->SetTime(m_time);
     temperature.gf->ProjectBdrCoefficient(*bc->scalar_coef, bc->markers);
-    temperature.gf->GetTrueDofs(temperature.true_vec);
+    temperature.gf->GetTrueDofs(temperature->true_vec);
     mfem::EliminateBC(*m_K_mat, *bc->eliminated_matrix_entries, bc->true_dofs, temperature.true_vec, *m_bc_rhs);
->>>>>>> 9f5d8fa7
   }
 
   // Solve the stiffness using CG with Jacobi preconditioning
