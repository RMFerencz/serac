# -------------------------------------------------------------------------
# This file controls default concretization preferences for Spack.
#
# Settings here are versioned with Spack and are intended to provide
# sensible defaults out of the box. Spack maintainers should edit this
# file to keep it current.
#
# Users can override these settings by editing the following files.
#
# Per-spack-instance settings (overrides defaults):
#   $SPACK_ROOT/etc/spack/packages.yaml
#
# Per-user settings (overrides default and site settings):
#   ~/.spack/packages.yaml
# -------------------------------------------------------------------------
packages:
  all:
    # This defaults us to machine specific flags of ivybridge which allows
    # us to run on broadwell as well
    target: [ivybridge]
    compiler: [gcc, intel, pgi, clang, xl, nag]
    providers:
      awk: [gawk]
      blas: [openblas]
      lapack: [openblas]
      daal: [intel-daal]
      elf: [elfutils]
      golang: [gcc]
      ipp: [intel-ipp]
      java: [jdk]
      mkl: [intel-mkl]
      mpe: [mpe2]
      mpi: [mpich]
      opencl: [pocl]
      openfoam: [openfoam-com, openfoam-org, foam-extend]
      pil: [py-pillow]
      scalapack: [netlib-scalapack]
      szip: [libszip, libaec]
      tbb: [intel-tbb]
      jpeg: [libjpeg-turbo, libjpeg]

  # Spack may grab for mpi & we don't want to use them
  mpi:
    buildable: false
  mpich:
    externals:
    - spec: mpich@3.3
      prefix: /usr

  # System level packages to not build
  autotools:
    buildable: false
    externals:
    - spec: autotools
      prefix: /usr
  bzip2:
    buildable: false
    externals:
    - spec: bzip2
      prefix: /usr
  gettext:
    buildable: false
    externals:
    - spec: gettext
      prefix: /usr
  m4:
    buildable: false
    externals:
    - spec: m4
<<<<<<< HEAD
      prefix: /usr/bin/
=======
      prefix: /usr
>>>>>>> 78bdb47c
  perl:
    buildable: false
    externals:
    - spec: perl
<<<<<<< HEAD
      prefix: /usr/bin/
=======
      prefix: /usr
>>>>>>> 78bdb47c
  pkg-config:
    buildable: false
    externals:
    - spec: pkg-config
      prefix: /usr
  tar:
    buildable: false
    externals:
    - spec: tar
      prefix: /usr
  graphviz:
    buildable: false
    externals:
    - spec: graphviz
      prefix: /usr
  openblas:
    buildable: false
    externals:
    - spec: openblas
      prefix: /usr

  # Globally lock in version of CMake
  cmake:
<<<<<<< HEAD
    version: [3.10.2]
    buildable: false
    externals:
    - spec: cmake@3.10.2
      prefix: /usr/bin/
=======
    version: [3.10.1]
    buildable: false
    externals:
    - spec: cmake@3.10.1
      prefix: /usr
>>>>>>> 78bdb47c
<|MERGE_RESOLUTION|>--- conflicted
+++ resolved
@@ -67,20 +67,12 @@
     buildable: false
     externals:
     - spec: m4
-<<<<<<< HEAD
-      prefix: /usr/bin/
-=======
       prefix: /usr
->>>>>>> 78bdb47c
   perl:
     buildable: false
     externals:
     - spec: perl
-<<<<<<< HEAD
-      prefix: /usr/bin/
-=======
       prefix: /usr
->>>>>>> 78bdb47c
   pkg-config:
     buildable: false
     externals:
@@ -104,16 +96,8 @@
 
   # Globally lock in version of CMake
   cmake:
-<<<<<<< HEAD
-    version: [3.10.2]
-    buildable: false
-    externals:
-    - spec: cmake@3.10.2
-      prefix: /usr/bin/
-=======
     version: [3.10.1]
     buildable: false
     externals:
     - spec: cmake@3.10.1
-      prefix: /usr
->>>>>>> 78bdb47c
+      prefix: /usr