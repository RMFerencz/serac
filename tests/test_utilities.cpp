--- conflicted
+++ resolved
@@ -175,11 +175,7 @@
 
   // Define the solid solver object
   auto          module_options = inlet[module_name].get<typename PhysicsModule::InputOptions>();
-<<<<<<< HEAD
-  PhysicsModule module(module_options);
-=======
-  PhysicsModule phys_module(mesh, module_options);
->>>>>>> 3788fefe
+  PhysicsModule phys_module(module_options);
 
   const bool is_dynamic = inlet[module_name].contains("dynamics");
 
@@ -218,12 +214,8 @@
   // Output the final state
   phys_module.outputState();
 
-<<<<<<< HEAD
-  detail::verifyFields(module, inlet, dim);
+  detail::verifyFields(phys_module, inlet, dim);
   serac::StateManager::reset();
-=======
-  detail::verifyFields(phys_module, inlet, mesh->Dimension());
->>>>>>> 3788fefe
 }
 
 template void runModuleTest<NonlinearSolid>(const std::string& input_file, std::unique_ptr<mfem::ParMesh> custom_mesh);
