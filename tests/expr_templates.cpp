--- conflicted
+++ resolved
@@ -74,8 +74,6 @@
   for (int i = 0; i < size; i++) {
     EXPECT_FLOAT_EQ(result1[i], result2[i]);
   }
-<<<<<<< HEAD
-=======
 
   mfem::Vector result3 = a - c;
   mfem::Vector result4 = c - a;
@@ -141,7 +139,6 @@
   for (int i = 0; i < size; i++) {
     EXPECT_FLOAT_EQ(result1[i], result2[i]);
   }
->>>>>>> d47663c0
 }
 
 TEST(expr_templates, move_from_temp_lambda)
