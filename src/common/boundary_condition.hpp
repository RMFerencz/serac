--- conflicted
+++ resolved
@@ -282,29 +282,6 @@
   mutable std::unique_ptr<mfem::HypreParMatrix> eliminated_matrix_entries_;
 };
 
-<<<<<<< HEAD
-template <typename Integrator>
-std::unique_ptr<Integrator> BoundaryCondition::newVecIntegrator() const
-{
-  // Can't use std::visit here because integrators may only have a constructor accepting
-  // one coef type and not the other - contained types are only known at runtime
-  // One solution could be to switch between implementations with std::enable_if_t and
-  // std::is_constructible_v
-  static_assert(std::is_constructible_v<Integrator, mfem::VectorCoefficient&>);
-  SLIC_ERROR_IF(!std::holds_alternative<std::shared_ptr<mfem::VectorCoefficient>>(coef_),
-                "Boundary condition had a non-vector coefficient when constructing an integrator.");
-  return std::make_unique<Integrator>(*std::get<std::shared_ptr<mfem::VectorCoefficient>>(coef_));
-}
-
-template <typename Integrator>
-std::unique_ptr<Integrator> BoundaryCondition::newIntegrator() const
-{
-  static_assert(std::is_constructible_v<Integrator, mfem::Coefficient&>);
-  SLIC_ERROR_IF(!std::holds_alternative<std::shared_ptr<mfem::Coefficient>>(coef_),
-                "Boundary condition had a non-vector coefficient when constructing an integrator.");
-  return std::make_unique<Integrator>(*std::get<std::shared_ptr<mfem::Coefficient>>(coef_));
-}
-
 template <typename UnaryPred>
 EntitySet::EntitySet(const mfem::FiniteElementSpace& space, const EntityType type, UnaryPred pred)
 {
@@ -320,8 +297,6 @@
   }
 }
 
-=======
->>>>>>> b1efc59c
 }  // namespace serac
 
 #endif